--- conflicted
+++ resolved
@@ -242,19 +242,11 @@
 
                 upsert = self._created
                 if updates:
-<<<<<<< HEAD
                     last_error = collection.update(select_dict, {"$set": updates}, upsert=upsert, safe=safe, **write_options)
                     created = is_new_object(last_error)
                 if removals:
                     last_error = collection.update(select_dict, {"$unset": removals}, upsert=upsert, safe=safe, **write_options)
                     created = created or is_new_object(last_error)
-=======
-                    collection.update(select_dict, {"$set": updates},
-                        upsert=upsert, safe=safe, **write_options)
-                if removals:
-                    collection.update(select_dict, {"$unset": removals},
-                        upsert=upsert, safe=safe, **write_options)
->>>>>>> c31488ad
 
             warn_cascade = not cascade and 'cascade' not in self._meta
             cascade = (self._meta.get('cascade', True)
