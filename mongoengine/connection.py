--- conflicted
+++ resolved
@@ -1,9 +1,6 @@
-<<<<<<< HEAD
 import collections
 import threading
-=======
 import warnings
->>>>>>> 3160a80a
 
 from pymongo import MongoClient, ReadPreference, uri_parser
 from pymongo.database import _check_name
