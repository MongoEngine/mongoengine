--- conflicted
+++ resolved
@@ -1,9 +1,5 @@
 from pymongo import MongoClient, ReadPreference, uri_parser
-<<<<<<< HEAD
-from mongoengine.python_support import IS_PYMONGO_3, IS_PYMONGO_27
-=======
-from mongoengine.python_support import (IS_PYMONGO_3, str_types)
->>>>>>> 2b7417c7
+from mongoengine.python_support import (IS_PYMONGO_3, IS_PYMONGO_27, str_types)
 
 __all__ = ['ConnectionError', 'connect', 'register_connection',
            'DEFAULT_CONNECTION_NAME']
@@ -70,28 +66,8 @@
         'authentication_mechanism': authentication_mechanism
     }
 
+    # Handle uri style connections
     conn_host = conn_settings['host']
-<<<<<<< HEAD
-    if conn_host.startswith('mongomock://'):
-        conn_settings['is_mock'] = True
-        # `mongomock://` is not a valid url prefix and must be replaced by `mongodb://`
-        conn_settings['host'] = conn_host.replace('mongomock://', 'mongodb://', 1)
-    elif '://' in conn_host:
-        uri_dict = uri_parser.parse_uri(conn_host)
-        conn_settings.update({
-            'name': uri_dict.get('database') or name,
-            'username': uri_dict.get('username'),
-            'password': uri_dict.get('password'),
-            'read_preference': read_preference,
-        })
-        uri_options = uri_dict['options']
-        if 'replicaset' in uri_options:
-            conn_settings['replicaSet'] = True
-        if 'authsource' in uri_options:
-            conn_settings['authentication_source'] = uri_options['authsource']
-        if 'authmechanism' in uri_options:
-            conn_settings['authentication_mechanism'] = uri_options['authmechanism']
-=======
     # host can be a list or a string, so if string, force to a list
     if isinstance(conn_host, str_types):
         conn_host = [conn_host]
@@ -117,10 +93,11 @@
                 conn_settings['replicaSet'] = True
             if 'authsource' in uri_options:
                 conn_settings['authentication_source'] = uri_options['authsource']
+            if 'authmechanism' in uri_options:
+                conn_settings['authentication_mechanism'] = uri_options['authmechanism']
         else:
             resolved_hosts.append(entity)
     conn_settings['host'] = resolved_hosts
->>>>>>> 2b7417c7
 
     # Deprecated parameters that should not be passed on
     kwargs.pop('slaves', None)
