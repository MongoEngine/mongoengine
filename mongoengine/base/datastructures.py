import weakref
import itertools
from mongoengine.common import _import_class
from mongoengine.errors import DoesNotExist, MultipleObjectsReturned

__all__ = ("BaseDict", "BaseList", "EmbeddedDocumentList")


class BaseDict(dict):
    """A special dict so we can watch any changes"""

    _dereferenced = False
    _instance = None
    _name = None

    def __init__(self, dict_items, instance, name):
        Document = _import_class('Document')
        EmbeddedDocument = _import_class('EmbeddedDocument')

        if isinstance(instance, (Document, EmbeddedDocument)):
            self._instance = weakref.proxy(instance)
        self._name = name
        return super(BaseDict, self).__init__(dict_items)

    def __getitem__(self, key):
        value = super(BaseDict, self).__getitem__(key)

        EmbeddedDocument = _import_class('EmbeddedDocument')
        if isinstance(value, EmbeddedDocument) and value._instance is None:
            value._instance = self._instance
        elif not isinstance(value, BaseDict) and isinstance(value, dict):
            value = BaseDict(value, None, '%s.%s' % (self._name, key))
            super(BaseDict, self).__setitem__(key, value)
            value._instance = self._instance
        elif not isinstance(value, BaseList) and isinstance(value, list):
            value = BaseList(value, None, '%s.%s' % (self._name, key))
            super(BaseDict, self).__setitem__(key, value)
            value._instance = self._instance
        return value

    def __setitem__(self, key, value):
        self._mark_as_changed(key)
        return super(BaseDict, self).__setitem__(key, value)

    def __delete__(self, *args, **kwargs):
        self._mark_as_changed()
        return super(BaseDict, self).__delete__(*args, **kwargs)

    def __delitem__(self, key):
        self._mark_as_changed(key)
        return super(BaseDict, self).__delitem__(key)

    def __delattr__(self, key):
        self._mark_as_changed(key)
        return super(BaseDict, self).__delattr__(key)

    def __getstate__(self):
        self.instance = None
        self._dereferenced = False
        return self

    def __setstate__(self, state):
        self = state
        return self

    def clear(self):
        self._mark_as_changed()
        return super(BaseDict, self).clear()

    def pop(self, key, *args):
        self._mark_as_changed(key)
        return super(BaseDict, self).pop(key, *args)

    def popitem(self):
        self._mark_as_changed()
        return super(BaseDict, self).popitem()

    def setdefault(self, key, *args):
        self._mark_as_changed(key)
        return super(BaseDict, self).setdefault(key, *args)

    def update(self, *args, **kwargs):
        self._mark_as_changed()
        return super(BaseDict, self).update(*args, **kwargs)

    def _mark_as_changed(self, key=None):
        if hasattr(self._instance, '_mark_as_changed'):
            if key:
                self._instance._mark_as_changed('%s.%s' % (self._name, key))
            else:
                self._instance._mark_as_changed(self._name)


class BaseList(list):
    """A special list so we can watch any changes
    """

    _dereferenced = False
    _instance = None
    _name = None

    def __init__(self, list_items, instance, name):
        Document = _import_class('Document')
        EmbeddedDocument = _import_class('EmbeddedDocument')

        if isinstance(instance, (Document, EmbeddedDocument)):
            self._instance = weakref.proxy(instance)
        self._name = name
        super(BaseList, self).__init__(list_items)

    def __getitem__(self, key):
        value = super(BaseList, self).__getitem__(key)

        EmbeddedDocument = _import_class('EmbeddedDocument')
        if isinstance(value, EmbeddedDocument) and value._instance is None:
            value._instance = self._instance
        elif not isinstance(value, BaseDict) and isinstance(value, dict):
            value = BaseDict(value, None, '%s.%s' % (self._name, key))
            super(BaseList, self).__setitem__(key, value)
            value._instance = self._instance
        elif not isinstance(value, BaseList) and isinstance(value, list):
            value = BaseList(value, None, '%s.%s' % (self._name, key))
            super(BaseList, self).__setitem__(key, value)
            value._instance = self._instance
        return value

<<<<<<< HEAD
    def __setitem__(self, key, value):
=======
    def __iter__(self):
        for i in xrange(self.__len__()):
            yield self[i]

    def __setitem__(self, key, value, *args, **kwargs):
>>>>>>> 103a287f
        if isinstance(key, slice):
            self._mark_as_changed()
        else:
            self._mark_as_changed(key)
        return super(BaseList, self).__setitem__(key, value)

    def __delitem__(self, key):
        if isinstance(key, slice):
            self._mark_as_changed()
        else:
            self._mark_as_changed(key)
        return super(BaseList, self).__delitem__(key)

    def __setslice__(self, *args, **kwargs):
        self._mark_as_changed()
        return super(BaseList, self).__setslice__(*args, **kwargs)

    def __delslice__(self, *args, **kwargs):
        self._mark_as_changed()
        return super(BaseList, self).__delslice__(*args, **kwargs)

    def __getstate__(self):
        self.instance = None
        self._dereferenced = False
        return self

    def __setstate__(self, state):
        self = state
        return self

    def __iadd__(self, other):
        self._mark_as_changed()
        return super(BaseList, self).__iadd__(other)

    def __imul__(self, other):
        self._mark_as_changed()
        return super(BaseList, self).__imul__(other)

    def append(self, *args, **kwargs):
        self._mark_as_changed()
        return super(BaseList, self).append(*args, **kwargs)

    def extend(self, *args, **kwargs):
        self._mark_as_changed()
        return super(BaseList, self).extend(*args, **kwargs)

    def insert(self, *args, **kwargs):
        self._mark_as_changed()
        return super(BaseList, self).insert(*args, **kwargs)

    def pop(self, *args, **kwargs):
        self._mark_as_changed()
        return super(BaseList, self).pop(*args, **kwargs)

    def remove(self, *args, **kwargs):
        self._mark_as_changed()
        return super(BaseList, self).remove(*args, **kwargs)

    def reverse(self, *args, **kwargs):
        self._mark_as_changed()
        return super(BaseList, self).reverse(*args, **kwargs)

    def sort(self, *args, **kwargs):
        self._mark_as_changed()
        return super(BaseList, self).sort(*args, **kwargs)

    def _mark_as_changed(self, key=None):
        if hasattr(self._instance, '_mark_as_changed'):
            if key:
                self._instance._mark_as_changed('%s.%s' % (self._name, key))
            else:
                self._instance._mark_as_changed(self._name)


class EmbeddedDocumentList(BaseList):

    @classmethod
    def __match_all(cls, i, kwargs):
        items = kwargs.items()
        return all([
            getattr(i, k) == v or str(getattr(i, k)) == v for k, v in items
        ])

    @classmethod
    def __only_matches(cls, obj, kwargs):
        if not kwargs:
            return obj
        return filter(lambda i: cls.__match_all(i, kwargs), obj)

    def __init__(self, list_items, instance, name):
        super(EmbeddedDocumentList, self).__init__(list_items, instance, name)
        self._instance = instance

    def filter(self, **kwargs):
        """
        Filters the list by only including embedded documents with the
        given keyword arguments.

        :param kwargs: The keyword arguments corresponding to the fields to
         filter on. *Multiple arguments are treated as if they are ANDed
         together.*
        :return: A new ``EmbeddedDocumentList`` containing the matching
         embedded documents.

        Raises ``AttributeError`` if a given keyword is not a valid field for
        the embedded document class.
        """
        values = self.__only_matches(self, kwargs)
        return EmbeddedDocumentList(values, self._instance, self._name)

    def exclude(self, **kwargs):
        """
        Filters the list by excluding embedded documents with the given
        keyword arguments.

        :param kwargs: The keyword arguments corresponding to the fields to
         exclude on. *Multiple arguments are treated as if they are ANDed
         together.*
        :return: A new ``EmbeddedDocumentList`` containing the non-matching
         embedded documents.

        Raises ``AttributeError`` if a given keyword is not a valid field for
        the embedded document class.
        """
        exclude = self.__only_matches(self, kwargs)
        values = [item for item in self if item not in exclude]
        return EmbeddedDocumentList(values, self._instance, self._name)

    def count(self):
        """
        The number of embedded documents in the list.

        :return: The length of the list, equivalent to the result of ``len()``.
        """
        return len(self)

    def get(self, **kwargs):
        """
        Retrieves an embedded document determined by the given keyword
        arguments.

        :param kwargs: The keyword arguments corresponding to the fields to
         search on. *Multiple arguments are treated as if they are ANDed
         together.*
        :return: The embedded document matched by the given keyword arguments.

        Raises ``DoesNotExist`` if the arguments used to query an embedded
        document returns no results. ``MultipleObjectsReturned`` if more
        than one result is returned.
        """
        values = self.__only_matches(self, kwargs)
        if len(values) == 0:
            raise DoesNotExist(
                "%s matching query does not exist." % self._name
            )
        elif len(values) > 1:
            raise MultipleObjectsReturned(
                "%d items returned, instead of 1" % len(values)
            )

        return values[0]

    def first(self):
        """
        Returns the first embedded document in the list, or ``None`` if empty.
        """
        if len(self) > 0:
            return self[0]

    def create(self, **values):
        """
        Creates a new embedded document and saves it to the database.

        .. note::
            The embedded document changes are not automatically saved
            to the database after calling this method.

        :param values: A dictionary of values for the embedded document.
        :return: The new embedded document instance.
        """
        name = self._name
        EmbeddedClass = self._instance._fields[name].field.document_type_obj
        self._instance[self._name].append(EmbeddedClass(**values))

        return self._instance[self._name][-1]

    def save(self, *args, **kwargs):
        """
        Saves the ancestor document.

        :param args: Arguments passed up to the ancestor Document's save
         method.
        :param kwargs: Keyword arguments passed up to the ancestor Document's
         save method.
        """
        self._instance.save(*args, **kwargs)

    def delete(self):
        """
        Deletes the embedded documents from the database.

        .. note::
            The embedded document changes are not automatically saved
            to the database after calling this method.

        :return: The number of entries deleted.
        """
        values = list(self)
        for item in values:
            self._instance[self._name].remove(item)

        return len(values)

    def update(self, **update):
        """
        Updates the embedded documents with the given update values.

        .. note::
            The embedded document changes are not automatically saved
            to the database after calling this method.

        :param update: A dictionary of update values to apply to each
         embedded document.
        :return: The number of entries updated.
        """
        if len(update) == 0:
            return 0
        values = list(self)
        for item in values:
            for k, v in update.items():
                setattr(item, k, v)

        return len(values)


class StrictDict(object):
    __slots__ = ()
    _special_fields = set(['get', 'pop', 'iteritems', 'items', 'keys', 'create'])
    _classes = {}
    def __init__(self, **kwargs):
        for k,v in kwargs.iteritems():
            setattr(self, k, v)
    def __getitem__(self, key):
        key = '_reserved_' + key if key in self._special_fields else key
        try:
            return getattr(self, key)
        except AttributeError:
            raise KeyError(key)
    def __setitem__(self, key, value):
        key = '_reserved_' + key if key in self._special_fields else key
        return setattr(self, key, value)
    def __contains__(self, key):
        return hasattr(self, key)
    def get(self, key, default=None):
        try:
            return self[key]
        except KeyError:
            return default
    def pop(self, key, default=None):
        v = self.get(key, default)
        try:
            delattr(self, key)
        except AttributeError:
            pass
        return v
    def iteritems(self):
        for key in self:
            yield key, self[key]
    def items(self):
        return [(k, self[k]) for k in iter(self)]
    def keys(self):
        return list(iter(self))
    def __iter__(self):
        return (key for key in self.__slots__ if hasattr(self, key))
    def __len__(self):
        return len(list(self.iteritems()))
    def __eq__(self, other):
        return self.items() == other.items()
    def __neq__(self, other):
        return self.items() != other.items()

    @classmethod
    def create(cls, allowed_keys):
        allowed_keys_tuple = tuple(('_reserved_' + k if k in cls._special_fields else k) for k in allowed_keys)
        allowed_keys = frozenset(allowed_keys_tuple)
        if allowed_keys not in cls._classes:
            class SpecificStrictDict(cls):
                __slots__ = allowed_keys_tuple
                def __repr__(self):
                    return "{%s}" % ', '.join('"{0!s}": {0!r}'.format(k,v) for (k,v) in self.iteritems())
            cls._classes[allowed_keys] = SpecificStrictDict
        return cls._classes[allowed_keys]


class SemiStrictDict(StrictDict):
    __slots__ = ('_extras')
    _classes = {}
    def __getattr__(self, attr):
        try:
            super(SemiStrictDict, self).__getattr__(attr)
        except AttributeError:
            try:
                return self.__getattribute__('_extras')[attr]
            except KeyError as e:
                raise AttributeError(e)
    def __setattr__(self, attr, value):
        try:
            super(SemiStrictDict, self).__setattr__(attr, value)
        except AttributeError:
            try:
                self._extras[attr] = value
            except AttributeError:
                self._extras = {attr: value}

    def __delattr__(self, attr):
        try:
            super(SemiStrictDict, self).__delattr__(attr)
        except AttributeError:
            try:
                del self._extras[attr]
            except KeyError as e:
                raise AttributeError(e)

    def __iter__(self):
        try:
            extras_iter = iter(self.__getattribute__('_extras'))
        except AttributeError:
            extras_iter = ()
        return itertools.chain(super(SemiStrictDict, self).__iter__(), extras_iter)<|MERGE_RESOLUTION|>--- conflicted
+++ resolved
@@ -124,15 +124,11 @@
             value._instance = self._instance
         return value
 
-<<<<<<< HEAD
-    def __setitem__(self, key, value):
-=======
     def __iter__(self):
         for i in xrange(self.__len__()):
             yield self[i]
 
     def __setitem__(self, key, value, *args, **kwargs):
->>>>>>> 103a287f
         if isinstance(key, slice):
             self._mark_as_changed()
         else:
