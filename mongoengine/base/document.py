--- conflicted
+++ resolved
@@ -766,7 +766,6 @@
         return cls._meta.get("collection", None)
 
     @classmethod
-<<<<<<< HEAD
     def _from_son(
         cls,
         son,
@@ -776,17 +775,13 @@
         _requested_fields=None,
         _requested_fields_value=None,
     ):
-        """Create an instance of a Document (subclass) from a PyMongo SON."""
+        """Create an instance of a Document (subclass) from a PyMongo SON (dict)"""
         EmbeddedDocumentField = _import_class("EmbeddedDocumentField")
         ComplexBaseField = _import_class("ComplexBaseField")
 
         if not only_fields:
             only_fields = []
 
-=======
-    def _from_son(cls, son, _auto_dereference=True, created=False):
-        """Create an instance of a Document (subclass) from a PyMongo SON (dict)"""
->>>>>>> 811dc12d
         if son and not isinstance(son, dict):
             raise ValueError(
                 "The source SON object needs to be of type 'dict' but a '%s' was found"
@@ -862,7 +857,6 @@
         if cls.STRICT:
             data = {k: v for k, v in data.items() if k in cls._fields}
 
-<<<<<<< HEAD
         obj = cls(
             __auto_convert=False,
             _created=created,
@@ -871,9 +865,6 @@
             _requested_fields_value=_requested_fields_value,
             **data
         )
-=======
-        obj = cls(__auto_convert=False, _created=created, **data)
->>>>>>> 811dc12d
         obj._changed_fields = []
         if not _auto_dereference:
             obj._fields = fields
