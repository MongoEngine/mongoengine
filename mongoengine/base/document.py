import copy

import numbers
from functools import partial

from bson import DBRef, ObjectId, SON, json_util
import pymongo

from mongoengine import signals
from mongoengine.base.common import get_document
from mongoengine.base.datastructures import (
    BaseDict,
    BaseList,
    EmbeddedDocumentList,
    LazyReference,
    StrictDict,
)
from mongoengine.base.fields import ComplexBaseField
from mongoengine.common import _import_class
from mongoengine.errors import (
    FieldDoesNotExist,
    InvalidDocumentError,
    LookUpError,
    OperationError,
    ValidationError,
)

__all__ = ("BaseDocument", "NON_FIELD_ERRORS")

NON_FIELD_ERRORS = "__all__"


class BaseDocument:
    # TODO simplify how `_changed_fields` is used.
    # Currently, handling of `_changed_fields` seems unnecessarily convoluted:
    # 1. `BaseDocument` defines `_changed_fields` in its `__slots__`, yet it's
    #    not setting it to `[]` (or any other value) in `__init__`.
    # 2. `EmbeddedDocument` sets `_changed_fields` to `[]` it its overloaded
    #    `__init__`.
    # 3. `Document` does NOT set `_changed_fields` upon initialization. The
    #    field is primarily set via `_from_son` or `_clear_changed_fields`,
    #    though there are also other methods that manipulate it.
    # 4. The codebase is littered with `hasattr` calls for `_changed_fields`.
    __slots__ = (
        "_changed_fields",
        "_initialised",
        "_created",
        "_data",
        "_dynamic_fields",
        "_auto_id_field",
        "_db_field_map",
        "__weakref__",
    )

    _dynamic = False
    _dynamic_lock = True
    STRICT = False

    def __init__(self, *args, **values):
        """
        Initialise a document or an embedded document.

        :param values: A dictionary of keys and values for the document.
            It may contain additional reserved keywords, e.g. "__auto_convert".
        :param __auto_convert: If True, supplied values will be converted
            to Python-type values via each field's `to_python` method.
        :param __only_fields: A set of fields that have been loaded for
            this document. Empty if all fields have been loaded.
        :param _created: Indicates whether this is a brand new document
            or whether it's already been persisted before. Defaults to true.
        """
        self._initialised = False
        self._created = True

        if args:
            raise TypeError(
                "Instantiating a document with positional arguments is not "
                "supported. Please use `field_name=value` keyword arguments."
            )

        __auto_convert = values.pop("__auto_convert", True)

        __only_fields = set(values.pop("__only_fields", values))

        _created = values.pop("_created", True)

        # will raise exception if we try to retrieve fields not in .only() and in .exclude()
        _requested_fields = values.pop("_requested_fields", None)
        _requested_fields_value = values.pop("_requested_fields_value", None)

        if _requested_fields is not None:
            all_dbfields = set(self._reverse_db_field_map)
            _requested_fields = _requested_fields or []
            if _requested_fields_value is None or _requested_fields_value == 1:
                if _requested_fields:
                    self._requested_fields = set(_requested_fields)
                else:
                    self._requested_fields = set(all_dbfields)
            else:
                self._requested_fields = set(all_dbfields) - set(_requested_fields)

        signals.pre_init.send(self.__class__, document=self, values=values)

        # Check if there are undefined fields supplied to the constructor,
        # if so raise an Exception.
        if not self._dynamic and (self._meta.get("strict", True) or _created):
            _undefined_fields = set(values.keys()) - set(
                list(self._fields.keys()) + ["id", "pk", "_cls", "_text_score"]
            )
            if _undefined_fields:
                msg = ('The fields "{}" do not exist on the document "{}"').format(
                    _undefined_fields, self._class_name
                )
                raise FieldDoesNotExist(msg)

        if self.STRICT and not self._dynamic:
            self._data = StrictDict.create(allowed_keys=self._fields_ordered)()
        else:
            self._data = {}

        self._dynamic_fields = SON()

        # Assign default values to the instance.
        # We set default values only for fields loaded from DB. See
        # https://github.com/mongoengine/mongoengine/issues/399 for more info.
        for key, field in self._fields.items():
            if self._db_field_map.get(key, key) in __only_fields:
                continue
            value = getattr(self, key, None)
            setattr(self, key, value)

        if "_cls" not in values:
            self._cls = self._class_name

        # Set passed values after initialisation
        if self._dynamic:
            dynamic_data = {}
            for key, value in values.items():
                if key in self._fields or key == "_id":
                    setattr(self, key, value)
                else:
                    dynamic_data[key] = value
        else:
            FileField = _import_class("FileField")
            for key, value in values.items():
                key = self._reverse_db_field_map.get(key, key)
                if key in self._fields or key in ("id", "pk", "_cls"):
                    if __auto_convert and value is not None:
                        field = self._fields.get(key)
                        if field and not isinstance(field, FileField):
                            value = field.to_python(value)
                    setattr(self, key, value)
                else:
                    self._data[key] = value

        # Set any get_<field>_display methods
        self.__set_field_display()

        if self._dynamic:
            self._dynamic_lock = False
            for key, value in dynamic_data.items():
                setattr(self, key, value)

        # Flag initialised
        self._initialised = True
        self._created = _created

        signals.post_init.send(self.__class__, document=self)

    def __delattr__(self, *args, **kwargs):
        """Handle deletions of fields"""
        field_name = args[0]
        if field_name in self._fields:
            default = self._fields[field_name].default
            if callable(default):
                default = default()
            setattr(self, field_name, default)
        else:
            super().__delattr__(*args, **kwargs)

    def __setattr__(self, name, value):
        # Handle dynamic data only if an initialised dynamic document
        if self._dynamic and not self._dynamic_lock:

            if not hasattr(self, name) and not name.startswith("_"):
                DynamicField = _import_class("DynamicField")
                field = DynamicField(db_field=name, null=True)
                field.name = name
                self._dynamic_fields[name] = field
                self._fields_ordered += (name,)

            if not name.startswith("_"):
                value = self.__expand_dynamic_values(name, value)

            # Handle marking data as changed
            if name in self._dynamic_fields:
                self._data[name] = value
                if hasattr(self, "_changed_fields"):
                    self._mark_as_changed(name)
        try:
            self__created = self._created
        except AttributeError:
            self__created = True

        if (
            self._is_document
            and not self__created
            and name in self._meta.get("shard_key", tuple())
            and self._data.get(name) != value
        ):
            msg = "Shard Keys are immutable. Tried to update %s" % name
            raise OperationError(msg)

        try:
            self__initialised = self._initialised
        except AttributeError:
            self__initialised = False

        # Check if the user has created a new instance of a class
        if (
            self._is_document
            and self__initialised
            and self__created
            and name == self._meta.get("id_field")
        ):
            super().__setattr__("_created", False)

        super().__setattr__(name, value)

    def __getstate__(self):
        data = {}
        for k in (
            "_changed_fields",
            "_initialised",
            "_created",
            "_dynamic_fields",
            "_fields_ordered",
        ):
            if hasattr(self, k):
                data[k] = getattr(self, k)
        data["_data"] = self.to_mongo()
        return data

    def __setstate__(self, data):
        if isinstance(data["_data"], SON):
            data["_data"] = self.__class__._from_son(data["_data"])._data
        for k in (
            "_changed_fields",
            "_initialised",
            "_created",
            "_data",
            "_dynamic_fields",
        ):
            if k in data:
                setattr(self, k, data[k])
        if "_fields_ordered" in data:
            if self._dynamic:
                setattr(self, "_fields_ordered", data["_fields_ordered"])
            else:
                _super_fields_ordered = type(self)._fields_ordered
                setattr(self, "_fields_ordered", _super_fields_ordered)

        dynamic_fields = data.get("_dynamic_fields") or SON()
        for k in dynamic_fields.keys():
            setattr(self, k, data["_data"].get(k))

    def __iter__(self):
        return iter(self._fields_ordered)

    def __getitem__(self, name):
        """Dictionary-style field access, return a field's value if present.
        """
        try:
            if name in self._fields_ordered:
                return getattr(self, name)
        except AttributeError:
            pass
        raise KeyError(name)

    def __setitem__(self, name, value):
        """Dictionary-style field access, set a field's value.
        """
        # Ensure that the field exists before settings its value
        if not self._dynamic and name not in self._fields:
            raise KeyError(name)
        return setattr(self, name, value)

    def __contains__(self, name):
        try:
            val = getattr(self, name)
            return val is not None
        except AttributeError:
            return False

    def __len__(self):
        return len(self._data)

    def __repr__(self):
        try:
            u = self.__str__()
        except (UnicodeEncodeError, UnicodeDecodeError):
            u = "[Bad Unicode data]"
        repr_type = str if u is None else type(u)
        return repr_type("<{}: {}>".format(self.__class__.__name__, u))

    def __str__(self):
        # TODO this could be simpler?
        if hasattr(self, "__unicode__"):
            return self.__unicode__()
        return "%s object" % self.__class__.__name__

    def __eq__(self, other):
        if (
            isinstance(other, self.__class__)
            and hasattr(other, "id")
            and other.id is not None
        ):
            return self.id == other.id
        if isinstance(other, DBRef):
            return (
                self._get_collection_name() == other.collection and self.id == other.id
            )
        if self.id is None:
            return self is other
        return False

    def __ne__(self, other):
        return not self.__eq__(other)

    def clean(self):
        """
        Hook for doing document level data cleaning before validation is run.

        Any ValidationError raised by this method will not be associated with
        a particular field; it will have a special-case association with the
        field defined by NON_FIELD_ERRORS.
        """
        pass

    def get_text_score(self):
        """
        Get text score from text query
        """

        if "_text_score" not in self._data:
            raise InvalidDocumentError(
                "This document is not originally built from a text query"
            )

        return self._data["_text_score"]

    def to_mongo(self, use_db_field=True, fields=None):
        """
        Return as SON data ready for use with MongoDB.
        """
        fields = fields or []

        data = SON()
        data["_id"] = None
        data["_cls"] = self._class_name

        # only root fields ['test1.a', 'test2'] => ['test1', 'test2']
        root_fields = {f.split(".")[0] for f in fields}

        for field_name in self:
            if root_fields and field_name not in root_fields:
                continue

            value = self._data.get(field_name, None)
            field = self._fields.get(field_name)

            if field is None and self._dynamic:
                field = self._dynamic_fields.get(field_name)

            if value is not None:
                f_inputs = field.to_mongo.__code__.co_varnames
                ex_vars = {}
                if fields and "fields" in f_inputs:
                    key = "%s." % field_name
                    embedded_fields = [
                        i.replace(key, "") for i in fields if i.startswith(key)
                    ]

                    ex_vars["fields"] = embedded_fields

                if "use_db_field" in f_inputs:
                    ex_vars["use_db_field"] = use_db_field

                value = field.to_mongo(value, **ex_vars)

            # Handle self generating fields
            if value is None and field._auto_gen:
                value = field.generate()
                self._data[field_name] = value

            if (value is not None) or (field.null):
                if use_db_field:
                    data[field.db_field] = value
                else:
                    data[field.name] = value

        # Only add _cls if allow_inheritance is True
        if not self._meta.get("allow_inheritance"):
            data.pop("_cls")

        return data

    def validate(self, clean=True):
        """Ensure that all fields' values are valid and that required fields
        are present.

        Raises :class:`ValidationError` if any of the fields' values are found
        to be invalid.
        """
        # Ensure that each field is matched to a valid value
        errors = {}
        if clean:
            try:
                self.clean()
            except ValidationError as error:
                errors[NON_FIELD_ERRORS] = error

        # Get a list of tuples of field names and their current values
        fields = [
            (
                self._fields.get(name, self._dynamic_fields.get(name)),
                self._data.get(name),
            )
            for name in self._fields_ordered
        ]

        EmbeddedDocumentField = _import_class("EmbeddedDocumentField")
        GenericEmbeddedDocumentField = _import_class("GenericEmbeddedDocumentField")

        for field, value in fields:
            if value is not None:
                try:
                    if isinstance(
                        field, (EmbeddedDocumentField, GenericEmbeddedDocumentField)
                    ):
                        field._validate(value, clean=clean)
                    else:
                        field._validate(value)
                except ValidationError as error:
                    errors[field.name] = error.errors or error
                except (ValueError, AttributeError, AssertionError) as error:
                    errors[field.name] = error
            elif field.required and not getattr(field, "_auto_gen", False):
                errors[field.name] = ValidationError(
                    "Field is required", field_name=field.name
                )

        if errors:
            pk = "None"
            if hasattr(self, "pk"):
                pk = self.pk
            elif self._instance and hasattr(self._instance, "pk"):
                pk = self._instance.pk
            message = "ValidationError ({}:{}) ".format(self._class_name, pk)
            raise ValidationError(message, errors=errors)

    def to_json(self, *args, **kwargs):
        """Convert this document to JSON.

        :param use_db_field: Serialize field names as they appear in
            MongoDB (as opposed to attribute names on this document).
            Defaults to True.
        """
        use_db_field = kwargs.pop("use_db_field", True)
        return json_util.dumps(self.to_mongo(use_db_field), *args, **kwargs)

    @classmethod
    def from_json(cls, json_data, created=False):
        """Converts json data to a Document instance

        :param str json_data: The json data to load into the Document
        :param bool created: Boolean defining whether to consider the newly
            instantiated document as brand new or as persisted already:
            * If True, consider the document as brand new, no matter what data
              it's loaded with (i.e. even if an ID is loaded).
            * If False and an ID is NOT provided, consider the document as
              brand new.
            * If False and an ID is provided, assume that the object has
              already been persisted (this has an impact on the subsequent
              call to .save()).
            * Defaults to ``False``.
        """
        # TODO should `created` default to False? If the object already exists
        # in the DB, you would likely retrieve it from MongoDB itself through
        # a query, not load it from JSON data.
        return cls._from_son(json_util.loads(json_data), created=created)

    def __expand_dynamic_values(self, name, value):
        """Expand any dynamic values to their correct types / values."""
        if not isinstance(value, (dict, list, tuple)):
            return value

        # If the value is a dict with '_cls' in it, turn it into a document
        is_dict = isinstance(value, dict)
        if is_dict and "_cls" in value:
            cls = get_document(value["_cls"])
            return cls(**value)

        if is_dict:
            value = {k: self.__expand_dynamic_values(k, v) for k, v in value.items()}
        else:
            value = [self.__expand_dynamic_values(name, v) for v in value]

        # Convert lists / values so we can watch for any changes on them
        EmbeddedDocumentListField = _import_class("EmbeddedDocumentListField")
        if isinstance(value, (list, tuple)) and not isinstance(value, BaseList):
            if issubclass(type(self), EmbeddedDocumentListField):
                value = EmbeddedDocumentList(value, self, name)
            else:
                value = BaseList(value, self, name)
        elif isinstance(value, dict) and not isinstance(value, BaseDict):
            value = BaseDict(value, self, name)

        return value

    def _mark_as_changed(self, key):
        """Mark a key as explicitly changed by the user."""
        if not key:
            return

        if not hasattr(self, "_changed_fields"):
            return

        if "." in key:
            key, rest = key.split(".", 1)
            key = self._db_field_map.get(key, key)
            key = "{}.{}".format(key, rest)
        else:
            key = self._db_field_map.get(key, key)

        if key not in self._changed_fields:
            levels, idx = key.split("."), 1
            while idx <= len(levels):
                if ".".join(levels[:idx]) in self._changed_fields:
                    break
                idx += 1
            else:
                self._changed_fields.append(key)
                # remove lower level changed fields
                level = ".".join(levels[:idx]) + "."
                remove = self._changed_fields.remove
                for field in self._changed_fields[:]:
                    if field.startswith(level):
                        remove(field)

    def _clear_changed_fields(self):
        """Using _get_changed_fields iterate and remove any fields that
        are marked as changed.
        """
        for changed in self._get_changed_fields():
            parts = changed.split(".")
            data = self
            for part in parts:
                if isinstance(data, list):
                    try:
                        data = data[int(part)]
                    except IndexError:
                        data = None
                elif isinstance(data, dict):
                    data = data.get(part, None)
                else:
                    data = getattr(data, part, None)

                if not isinstance(data, LazyReference) and hasattr(
                    data, "_changed_fields"
                ):
                    if getattr(data, "_is_document", False):
                        continue

                    data._changed_fields = []

        self._changed_fields = []

    def _nestable_types_changed_fields(self, changed_fields, base_key, data):
        """Inspect nested data for changed fields

        :param changed_fields: Previously collected changed fields
        :param base_key: The base key that must be used to prepend changes to this data
        :param data: data to inspect for changes
        """
        # Loop list / dict fields as they contain documents
        # Determine the iterator to use
        if not hasattr(data, "items"):
            iterator = enumerate(data)
        else:
            iterator = data.items()

        for index_or_key, value in iterator:
            item_key = "{}{}.".format(base_key, index_or_key)
            # don't check anything lower if this key is already marked
            # as changed.
            if item_key[:-1] in changed_fields:
                continue

            if hasattr(value, "_get_changed_fields"):
                changed = value._get_changed_fields()
                changed_fields += ["{}{}".format(item_key, k) for k in changed if k]
            elif isinstance(value, (list, tuple, dict)):
                self._nestable_types_changed_fields(changed_fields, item_key, value)

    def _get_changed_fields(self):
        """Return a list of all fields that have explicitly been changed.
        """
        EmbeddedDocument = _import_class("EmbeddedDocument")
        ReferenceField = _import_class("ReferenceField")
        GenericReferenceField = _import_class("GenericReferenceField")
        SortedListField = _import_class("SortedListField")

        changed_fields = []
        changed_fields += getattr(self, "_changed_fields", [])

        for field_name in self._fields_ordered:
            db_field_name = self._db_field_map.get(field_name, field_name)
            key = "%s." % db_field_name
            data = self._data.get(field_name, None)
            field = self._fields.get(field_name)

            if db_field_name in changed_fields:
                # Whole field already marked as changed, no need to go further
                continue

            if isinstance(field, ReferenceField):  # Don't follow referenced documents
                continue

            if isinstance(data, EmbeddedDocument):
                # Find all embedded fields that have been changed
                changed = data._get_changed_fields()
                changed_fields += ["{}{}".format(key, k) for k in changed if k]
            elif isinstance(data, (list, tuple, dict)):
                if hasattr(field, "field") and isinstance(
                    field.field, (ReferenceField, GenericReferenceField)
                ):
                    continue
                elif isinstance(field, SortedListField) and field._ordering:
                    # if ordering is affected whole list is changed
                    if any(field._ordering in d._changed_fields for d in data):
                        changed_fields.append(db_field_name)
                        continue

                self._nestable_types_changed_fields(changed_fields, key, data)
        return changed_fields

    def _delta(self):
        """Returns the delta (set, unset) of the changes for a document.
        Gets any values that have been explicitly changed.
        """
        # Handles cases where not loaded from_son but has _id
        doc = self.to_mongo()

        set_fields = self._get_changed_fields()
        unset_data = {}
        if hasattr(self, "_changed_fields"):
            set_data = {}
            # Fetch each set item from its path
            for path in set_fields:
                parts = path.split(".")
                d = doc
                new_path = []
                for p in parts:
                    if isinstance(d, (ObjectId, DBRef)):
                        # Don't dig in the references
                        break
                    elif isinstance(d, list) and p.isdigit():
                        # An item of a list (identified by its index) is updated
                        d = d[int(p)]
                    elif hasattr(d, "get"):
                        # dict-like (dict, embedded document)
                        d = d.get(p)
                    new_path.append(p)
                path = ".".join(new_path)
                set_data[path] = d
        else:
            set_data = doc
            if "_id" in set_data:
                del set_data["_id"]

        # Determine if any changed items were actually unset.
        for path, value in list(set_data.items()):
            if value or isinstance(
                value, (numbers.Number, bool)
            ):  # Account for 0 and True that are truthy
                continue

            parts = path.split(".")

            if self._dynamic and len(parts) and parts[0] in self._dynamic_fields:
                del set_data[path]
                unset_data[path] = 1
                continue

            # If we've set a value that ain't the default value don't unset it.
            default = None
            if path in self._fields:
                default = self._fields[path].default
            else:  # Perform a full lookup for lists / embedded lookups
                d = self
                db_field_name = parts.pop()
                for p in parts:
                    if isinstance(d, list) and p.isdigit():
                        d = d[int(p)]
                    elif hasattr(d, "__getattribute__") and not isinstance(d, dict):
                        real_path = d._reverse_db_field_map.get(p, p)
                        d = getattr(d, real_path)
                    else:
                        d = d.get(p)

                if hasattr(d, "_fields"):
                    field_name = d._reverse_db_field_map.get(
                        db_field_name, db_field_name
                    )
                    if field_name in d._fields:
                        default = d._fields.get(field_name).default
                    else:
                        default = None

            if default is not None:
                default = default() if callable(default) else default

            if value != default:
                continue

            del set_data[path]
            unset_data[path] = 1
        return set_data, unset_data

    @classmethod
    def _get_collection_name(cls):
        """Return the collection name for this class. None for abstract
        class.
        """
        return cls._meta.get("collection", None)

    @classmethod
    def _from_son(
        cls,
        son,
        _auto_dereference=True,
        only_fields=None,
        created=False,
        _requested_fields=None,
        _requested_fields_value=None,
    ):
        """Create an instance of a Document (subclass) from a PyMongo SON."""
        EmbeddedDocumentField = _import_class("EmbeddedDocumentField")
        ComplexBaseField = _import_class("ComplexBaseField")

        if not only_fields:
            only_fields = []

        if son and not isinstance(son, dict):
            raise ValueError(
                "The source SON object needs to be of type 'dict' but a '%s' was found"
                % type(son)
            )

        # Get the class name from the document, falling back to the given
        # class if unavailable
        class_name = son.get("_cls", cls._class_name)

        # Convert SON to a data dict, making sure each key is a string and
        # corresponds to the right db field.
        data = {}
        for key, value in son.items():
            key = str(key)
            key = cls._db_field_map.get(key, key)
            data[key] = value

        # Return correct subclass for document type
        if class_name != cls._class_name:
            cls = get_document(class_name)

        errors_dict = {}

        fields = cls._fields
        if not _auto_dereference:
            fields = copy.deepcopy(fields)

<<<<<<< HEAD
        _requested_fields_dict = {}
        if _requested_fields is not None:
            for field_ in _requested_fields:
                base, _, rest = field_.partition(".")
                _requested_fields_dict[base] = _requested_fields_dict.get(base, [])
                if rest:
                    _requested_fields_dict[base].append(rest)

        for field_name, field in iteritems(fields):
=======
        for field_name, field in fields.items():
>>>>>>> 4f188655
            field._auto_dereference = _auto_dereference
            embedded_kwargs = {}
            if isinstance(field, (EmbeddedDocumentField, ComplexBaseField)):
                embedded_kwargs = {
                    "_requested_fields": _requested_fields_dict.get(field.db_field),
                    "_requested_fields_value": _requested_fields_value,
                }
                if _requested_fields_value == 0 and _requested_fields_dict.get(
                    field.db_field, None
                ):
                    _requested_fields_dict.pop(field.db_field, None)

            if field.db_field in data:
                value = data[field.db_field]
                try:
                    data[field_name] = (
                        value
                        if value is None
                        else field.to_python(value, **embedded_kwargs)
                    )
                    if field_name != field.db_field:
                        del data[field.db_field]
                except (AttributeError, ValueError) as e:
                    errors_dict[field_name] = e
        if errors_dict:
            errors = "\n".join(
                ["Field '{}' - {}".format(k, v) for k, v in errors_dict.items()]
            )
            msg = "Invalid data to create a `{}` instance.\n{}".format(
                cls._class_name, errors,
            )
            raise InvalidDocumentError(msg)

        # In STRICT documents, remove any keys that aren't in cls._fields
        if cls.STRICT:
            data = {k: v for k, v in data.items() if k in cls._fields}

        obj = cls(
            __auto_convert=False,
            _created=created,
            __only_fields=only_fields,
            _requested_fields=_requested_fields_dict.keys(),
            _requested_fields_value=_requested_fields_value,
            **data
        )
        obj._changed_fields = []
        if not _auto_dereference:
            obj._fields = fields

        return obj

    @classmethod
    def _build_index_specs(cls, meta_indexes):
        """Generate and merge the full index specs."""
        geo_indices = cls._geo_indices()
        unique_indices = cls._unique_with_indexes()
        index_specs = [cls._build_index_spec(spec) for spec in meta_indexes]

        def merge_index_specs(index_specs, indices):
            """Helper method for merging index specs."""
            if not indices:
                return index_specs

            # Create a map of index fields to index spec. We're converting
            # the fields from a list to a tuple so that it's hashable.
            spec_fields = {tuple(index["fields"]): index for index in index_specs}

            # For each new index, if there's an existing index with the same
            # fields list, update the existing spec with all data from the
            # new spec.
            for new_index in indices:
                candidate = spec_fields.get(tuple(new_index["fields"]))
                if candidate is None:
                    index_specs.append(new_index)
                else:
                    candidate.update(new_index)

            return index_specs

        # Merge geo indexes and unique_with indexes into the meta index specs.
        index_specs = merge_index_specs(index_specs, geo_indices)
        index_specs = merge_index_specs(index_specs, unique_indices)
        return index_specs

    @classmethod
    def _build_index_spec(cls, spec):
        """Build a PyMongo index spec from a MongoEngine index spec."""
        if isinstance(spec, str):
            spec = {"fields": [spec]}
        elif isinstance(spec, (list, tuple)):
            spec = {"fields": list(spec)}
        elif isinstance(spec, dict):
            spec = dict(spec)

        index_list = []
        direction = None

        # Check to see if we need to include _cls
        allow_inheritance = cls._meta.get("allow_inheritance")
        include_cls = (
            allow_inheritance
            and not spec.get("sparse", False)
            and spec.get("cls", True)
            and "_cls" not in spec["fields"]
        )

        # 733: don't include cls if index_cls is False unless there is an explicit cls with the index
        include_cls = include_cls and (
            spec.get("cls", False) or cls._meta.get("index_cls", True)
        )
        if "cls" in spec:
            spec.pop("cls")
        for key in spec["fields"]:
            # If inherited spec continue
            if isinstance(key, (list, tuple)):
                continue

            # ASCENDING from +
            # DESCENDING from -
            # TEXT from $
            # HASHED from #
            # GEOSPHERE from (
            # GEOHAYSTACK from )
            # GEO2D from *
            direction = pymongo.ASCENDING
            if key.startswith("-"):
                direction = pymongo.DESCENDING
            elif key.startswith("$"):
                direction = pymongo.TEXT
            elif key.startswith("#"):
                direction = pymongo.HASHED
            elif key.startswith("("):
                direction = pymongo.GEOSPHERE
            elif key.startswith(")"):
                direction = pymongo.GEOHAYSTACK
            elif key.startswith("*"):
                direction = pymongo.GEO2D
            if key.startswith(("+", "-", "*", "$", "#", "(", ")")):
                key = key[1:]

            # Use real field name, do it manually because we need field
            # objects for the next part (list field checking)
            parts = key.split(".")
            if parts in (["pk"], ["id"], ["_id"]):
                key = "_id"
            else:
                fields = cls._lookup_field(parts)
                parts = []
                for field in fields:
                    try:
                        if field != "_id":
                            field = field.db_field
                    except AttributeError:
                        pass
                    parts.append(field)
                key = ".".join(parts)
            index_list.append((key, direction))

        # Don't add cls to a geo index
        if include_cls and direction not in (
            pymongo.GEO2D,
            pymongo.GEOHAYSTACK,
            pymongo.GEOSPHERE,
        ):
            index_list.insert(0, ("_cls", 1))

        if index_list:
            spec["fields"] = index_list

        return spec

    @classmethod
    def _unique_with_indexes(cls, namespace=""):
        """Find unique indexes in the document schema and return them."""
        unique_indexes = []
        for field_name, field in cls._fields.items():
            sparse = field.sparse

            # Generate a list of indexes needed by uniqueness constraints
            if field.unique:
                unique_fields = [field.db_field]

                # Add any unique_with fields to the back of the index spec
                if field.unique_with:
                    if isinstance(field.unique_with, str):
                        field.unique_with = [field.unique_with]

                    # Convert unique_with field names to real field names
                    unique_with = []
                    for other_name in field.unique_with:
                        parts = other_name.split(".")

                        # Lookup real name
                        parts = cls._lookup_field(parts)
                        name_parts = [part.db_field for part in parts]
                        unique_with.append(".".join(name_parts))

                        # Unique field should be required
                        parts[-1].required = True
                        sparse = not sparse and parts[-1].name not in cls.__dict__

                    unique_fields += unique_with

                # Add the new index to the list
                fields = [
                    ("{}{}".format(namespace, f), pymongo.ASCENDING)
                    for f in unique_fields
                ]
                index = {"fields": fields, "unique": True, "sparse": sparse}
                unique_indexes.append(index)

            if field.__class__.__name__ in {
                "EmbeddedDocumentListField",
                "ListField",
                "SortedListField",
            }:
                field = field.field

            # Grab any embedded document field unique indexes
            if (
                field.__class__.__name__ == "EmbeddedDocumentField"
                and field.document_type != cls
            ):
                field_namespace = "%s." % field_name
                doc_cls = field.document_type
                unique_indexes += doc_cls._unique_with_indexes(field_namespace)

        return unique_indexes

    @classmethod
    def _geo_indices(cls, inspected=None, parent_field=None):
        inspected = inspected or []
        geo_indices = []
        inspected.append(cls)

        geo_field_type_names = (
            "EmbeddedDocumentField",
            "GeoPointField",
            "PointField",
            "LineStringField",
            "PolygonField",
        )

        geo_field_types = tuple(
            [_import_class(field) for field in geo_field_type_names]
        )

        for field in cls._fields.values():
            if not isinstance(field, geo_field_types):
                continue

            if hasattr(field, "document_type"):
                field_cls = field.document_type
                if field_cls in inspected:
                    continue

                if hasattr(field_cls, "_geo_indices"):
                    geo_indices += field_cls._geo_indices(
                        inspected, parent_field=field.db_field
                    )
            elif field._geo_index:
                field_name = field.db_field
                if parent_field:
                    field_name = "{}.{}".format(parent_field, field_name)
                geo_indices.append({"fields": [(field_name, field._geo_index)]})

        return geo_indices

    @classmethod
    def _lookup_field(cls, parts):
        """Given the path to a given field, return a list containing
        the Field object associated with that field and all of its parent
        Field objects.

        Args:
            parts (str, list, or tuple) - path to the field. Should be a
            string for simple fields existing on this document or a list
            of strings for a field that exists deeper in embedded documents.

        Returns:
            A list of Field instances for fields that were found or
            strings for sub-fields that weren't.

        Example:
            >>> user._lookup_field('name')
            [<mongoengine.fields.StringField at 0x1119bff50>]

            >>> user._lookup_field('roles')
            [<mongoengine.fields.EmbeddedDocumentListField at 0x1119ec250>]

            >>> user._lookup_field(['roles', 'role'])
            [<mongoengine.fields.EmbeddedDocumentListField at 0x1119ec250>,
             <mongoengine.fields.StringField at 0x1119ec050>]

            >>> user._lookup_field('doesnt_exist')
            raises LookUpError

            >>> user._lookup_field(['roles', 'doesnt_exist'])
            [<mongoengine.fields.EmbeddedDocumentListField at 0x1119ec250>,
             'doesnt_exist']

        """
        # TODO this method is WAY too complicated. Simplify it.
        # TODO don't think returning a string for embedded non-existent fields is desired

        ListField = _import_class("ListField")
        DynamicField = _import_class("DynamicField")

        if not isinstance(parts, (list, tuple)):
            parts = [parts]

        fields = []
        field = None

        for field_name in parts:
            # Handle ListField indexing:
            if field_name.isdigit() and isinstance(field, ListField):
                fields.append(field_name)
                continue

            # Look up first field from the document
            if field is None:
                if field_name == "pk":
                    # Deal with "primary key" alias
                    field_name = cls._meta["id_field"]

                if field_name in cls._fields:
                    field = cls._fields[field_name]
                elif cls._dynamic:
                    field = DynamicField(db_field=field_name)
                elif cls._meta.get("allow_inheritance") or cls._meta.get(
                    "abstract", False
                ):
                    # 744: in case the field is defined in a subclass
                    for subcls in cls.__subclasses__():
                        try:
                            field = subcls._lookup_field([field_name])[0]
                        except LookUpError:
                            continue

                        if field is not None:
                            break
                    else:
                        raise LookUpError('Cannot resolve field "%s"' % field_name)
                else:
                    raise LookUpError('Cannot resolve field "%s"' % field_name)
            else:
                ReferenceField = _import_class("ReferenceField")
                GenericReferenceField = _import_class("GenericReferenceField")

                # If previous field was a reference, throw an error (we
                # cannot look up fields that are on references).
                if isinstance(field, (ReferenceField, GenericReferenceField)):
                    raise LookUpError(
                        "Cannot perform join in mongoDB: %s" % "__".join(parts)
                    )

                # If the parent field has a "field" attribute which has a
                # lookup_member method, call it to find the field
                # corresponding to this iteration.
                if hasattr(getattr(field, "field", None), "lookup_member"):
                    new_field = field.field.lookup_member(field_name)

                # If the parent field is a DynamicField or if it's part of
                # a DynamicDocument, mark current field as a DynamicField
                # with db_name equal to the field name.
                elif cls._dynamic and (
                    isinstance(field, DynamicField)
                    or getattr(getattr(field, "document_type", None), "_dynamic", None)
                ):
                    new_field = DynamicField(db_field=field_name)

                # Else, try to use the parent field's lookup_member method
                # to find the subfield.
                elif hasattr(field, "lookup_member"):
                    new_field = field.lookup_member(field_name)

                # Raise a LookUpError if all the other conditions failed.
                else:
                    raise LookUpError(
                        "Cannot resolve subfield or operator {} "
                        "on the field {}".format(field_name, field.name)
                    )

                # If current field still wasn't found and the parent field
                # is a ComplexBaseField, add the name current field name and
                # move on.
                if not new_field and isinstance(field, ComplexBaseField):
                    fields.append(field_name)
                    continue
                elif not new_field:
                    raise LookUpError('Cannot resolve field "%s"' % field_name)

                field = new_field  # update field to the new field type

            fields.append(field)

        return fields

    @classmethod
    def _translate_field_name(cls, field, sep="."):
        """Translate a field attribute name to a database field name.
        """
        parts = field.split(sep)
        parts = [f.db_field for f in cls._lookup_field(parts)]
        return ".".join(parts)

    def __set_field_display(self):
        """For each field that specifies choices, create a
        get_<field>_display method.
        """
        fields_with_choices = [(n, f) for n, f in self._fields.items() if f.choices]
        for attr_name, field in fields_with_choices:
            setattr(
                self,
                "get_%s_display" % attr_name,
                partial(self.__get_field_display, field=field),
            )

    def __get_field_display(self, field):
        """Return the display value for a choice field"""
        value = getattr(self, field.name)
        if field.choices and isinstance(field.choices[0], (list, tuple)):
            if value is None:
                return None
            sep = getattr(field, "display_sep", " ")
            values = (
                value
                if field.__class__.__name__ in ("ListField", "SortedListField")
                else [value]
            )
            return sep.join(
                [str(dict(field.choices).get(val, val)) for val in values or []]
            )
        return value<|MERGE_RESOLUTION|>--- conflicted
+++ resolved
@@ -780,7 +780,6 @@
         if not _auto_dereference:
             fields = copy.deepcopy(fields)
 
-<<<<<<< HEAD
         _requested_fields_dict = {}
         if _requested_fields is not None:
             for field_ in _requested_fields:
@@ -789,10 +788,7 @@
                 if rest:
                     _requested_fields_dict[base].append(rest)
 
-        for field_name, field in iteritems(fields):
-=======
         for field_name, field in fields.items():
->>>>>>> 4f188655
             field._auto_dereference = _auto_dereference
             embedded_kwargs = {}
             if isinstance(field, (EmbeddedDocumentField, ComplexBaseField)):
