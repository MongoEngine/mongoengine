--- conflicted
+++ resolved
@@ -406,18 +406,14 @@
             :meth:`skip` that has been applied to this cursor into account when
             getting the count
         """
-<<<<<<< HEAD
         # mimic the fact that setting .limit(0) in pymongo sets no limit
         # https://docs.mongodb.com/manual/reference/method/cursor.limit/#zero-value
-        if self._limit == 0 and with_limit_and_skip is False or self._none:
-=======
         if (
             self._limit == 0
             and with_limit_and_skip is False
             or self._none
             or self._empty
         ):
->>>>>>> 9e7ca43c
             return 0
 
         kwargs = (
