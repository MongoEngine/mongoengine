import copy
import itertools
import re
import warnings

from collections.abc import Mapping

from bson import SON, json_util
from bson.code import Code
import pymongo
import pymongo.errors
from pymongo.collection import ReturnDocument
from pymongo.common import validate_read_preference
from pymongo.read_concern import ReadConcern

from mongoengine import signals
from mongoengine.base import get_document
from mongoengine.common import _import_class
from mongoengine.connection import get_db
from mongoengine.context_managers import (
    set_read_write_concern,
    set_write_concern,
    switch_db,
)
from mongoengine.errors import (
    BulkWriteError,
    InvalidQueryError,
    LookUpError,
    NotUniqueError,
    OperationError,
)
from mongoengine.queryset import transform
from mongoengine.queryset.field_list import QueryFieldList
from mongoengine.queryset.visitor import Q, QNode


__all__ = ("BaseQuerySet", "DO_NOTHING", "NULLIFY", "CASCADE", "DENY", "PULL")

# Delete rules
DO_NOTHING = 0
NULLIFY = 1
CASCADE = 2
DENY = 3
PULL = 4


class BaseQuerySet:
    """A set of results returned from a query. Wraps a MongoDB cursor,
    providing :class:`~mongoengine.Document` objects as the results.
    """

    __dereference = False
    _auto_dereference = True

    def __init__(self, document, collection):
        self._document = document
        self._collection_obj = collection
        self._mongo_query = None
        self._query_obj = Q()
        self._cls_query = {}
        self._where_clause = None
        self._loaded_fields = QueryFieldList()
        self._ordering = None
        self._snapshot = False
        self._timeout = True
        self._read_preference = None
        self._read_concern = None
        self._iter = False
        self._scalar = []
        self._none = False
        self._as_pymongo = False
        self._search_text = None

        # If inheritance is allowed, only return instances and instances of
        # subclasses of the class being used
        if document._meta.get("allow_inheritance") is True:
            if len(self._document._subclasses) == 1:
                self._cls_query = {"_cls": self._document._subclasses[0]}
            else:
                self._cls_query = {"_cls": {"$in": self._document._subclasses}}
            self._loaded_fields = QueryFieldList(always_include=["_cls"])

        self._cursor_obj = None
        self._limit = None
        self._skip = None

        self._hint = -1  # Using -1 as None is a valid value for hint
        self._collation = None
        self._batch_size = None
        self.only_fields = []
        self._max_time_ms = None
        self._comment = None

        # Hack - As people expect cursor[5:5] to return
        # an empty result set. It's hard to do that right, though, because the
        # server uses limit(0) to mean 'no limit'. So we set _empty
        # in that case and check for it when iterating. We also unset
        # it anytime we change _limit. Inspired by how it is done in pymongo.Cursor
        self._empty = False

    def __call__(self, q_obj=None, **query):
        """Filter the selected documents by calling the
        :class:`~mongoengine.queryset.QuerySet` with a query.

        :param q_obj: a :class:`~mongoengine.queryset.Q` object to be used in
            the query; the :class:`~mongoengine.queryset.QuerySet` is filtered
            multiple times with different :class:`~mongoengine.queryset.Q`
            objects, only the last one will be used.
        :param query: Django-style query keyword arguments.
        """
        query = Q(**query)
        if q_obj:
            # Make sure proper query object is passed.
            if not isinstance(q_obj, QNode):
                msg = (
                    "Not a query object: %s. "
                    "Did you intend to use key=value?" % q_obj
                )
                raise InvalidQueryError(msg)
            query &= q_obj

        queryset = self.clone()
        queryset._query_obj &= query
        queryset._mongo_query = None
        queryset._cursor_obj = None

        return queryset

    def __getstate__(self):
        """
        Need for pickling queryset

        See https://github.com/MongoEngine/mongoengine/issues/442
        """

        obj_dict = self.__dict__.copy()

        # don't picke collection, instead pickle collection params
        obj_dict.pop("_collection_obj")

        # don't pickle cursor
        obj_dict["_cursor_obj"] = None

        return obj_dict

    def __setstate__(self, obj_dict):
        """
        Need for pickling queryset

        See https://github.com/MongoEngine/mongoengine/issues/442
        """

        obj_dict["_collection_obj"] = obj_dict["_document"]._get_collection()

        # update attributes
        self.__dict__.update(obj_dict)

        # forse load cursor
        # self._cursor

    def __getitem__(self, key):
        """Return a document instance corresponding to a given index if
        the key is an integer. If the key is a slice, translate its
        bounds into a skip and a limit, and return a cloned queryset
        with that skip/limit applied. For example:

        >>> User.objects[0]
        <User: User object>
        >>> User.objects[1:3]
        [<User: User object>, <User: User object>]
        """
        queryset = self.clone()
        queryset._empty = False

        # To pass into Document
        _requested_fields, _requested_fields_value = (None, None)
        if self._document._meta.get("check_fields_retrieved", False):
            _requested_fields, _requested_fields_value = (
                self._loaded_fields.fields,
                self._loaded_fields.value,
            )

        # Handle a slice
        if isinstance(key, slice):
            queryset._cursor_obj = queryset._cursor[key]
            queryset._skip, queryset._limit = key.start, key.stop
            if key.start and key.stop:
                queryset._limit = key.stop - key.start
            if queryset._limit == 0:
                queryset._empty = True

            # Allow further QuerySet modifications to be performed
            return queryset

        # Handle an index
        elif isinstance(key, int):
            if queryset._scalar:
                return queryset._get_scalar(
                    queryset._document._from_son(
                        queryset._cursor[key],
                        _auto_dereference=self._auto_dereference,
                        only_fields=self.only_fields,
                        _requested_fields=_requested_fields,
                        _requested_fields_value=_requested_fields_value,
                    )
                )

            if queryset._as_pymongo:
                return queryset._cursor[key]

            return queryset._document._from_son(
                queryset._cursor[key],
                _auto_dereference=self._auto_dereference,
                only_fields=self.only_fields,
                _requested_fields=_requested_fields,
                _requested_fields_value=_requested_fields_value,
            )

        raise TypeError("Provide a slice or an integer index")

    def __iter__(self):
        raise NotImplementedError

    def _has_data(self):
        """Return True if cursor has any data."""
        queryset = self.order_by()
        return False if queryset.first() is None else True

    def __bool__(self):
        """Avoid to open all records in an if stmt in Py3."""
        return self._has_data()

    # Core functions

    def all(self):
        """Returns a copy of the current QuerySet."""
        return self.__call__()

    def filter(self, *q_objs, **query):
        """An alias of :meth:`~mongoengine.queryset.QuerySet.__call__`"""
        return self.__call__(*q_objs, **query)

    def search_text(self, text, language=None):
        """
        Start a text search, using text indexes.
        Require: MongoDB server version 2.6+.

        :param language:  The language that determines the list of stop words
            for the search and the rules for the stemmer and tokenizer.
            If not specified, the search uses the default language of the index.
            For supported languages, see
            `Text Search Languages <http://docs.mongodb.org/manual/reference/text-search-languages/#text-search-languages>`.
        """
        queryset = self.clone()
        if queryset._search_text:
            raise OperationError("It is not possible to use search_text two times.")

        query_kwargs = SON({"$search": text})
        if language:
            query_kwargs["$language"] = language

        queryset._query_obj &= Q(__raw__={"$text": query_kwargs})
        queryset._mongo_query = None
        queryset._cursor_obj = None
        queryset._search_text = text

        return queryset

    def get(self, *q_objs, **query):
        """Retrieve the the matching object raising
        :class:`~mongoengine.queryset.MultipleObjectsReturned` or
        `DocumentName.MultipleObjectsReturned` exception if multiple results
        and :class:`~mongoengine.queryset.DoesNotExist` or
        `DocumentName.DoesNotExist` if no results are found.

        .. versionadded:: 0.3
        """
        queryset = self.clone()
        queryset = queryset.order_by().limit(2)
        queryset = queryset.filter(*q_objs, **query)

        try:
            result = next(queryset)
        except StopIteration:
            msg = "%s matching query does not exist." % queryset._document._class_name
            raise queryset._document.DoesNotExist(msg)

        try:
            # Check if there is another match
            next(queryset)
        except StopIteration:
            return result

        # If we were able to retrieve the 2nd doc, raise the MultipleObjectsReturned exception.
        raise queryset._document.MultipleObjectsReturned(
            "2 or more items returned, instead of 1"
        )

    def create(self, **kwargs):
        """Create new object. Returns the saved object instance.

        .. versionadded:: 0.4
        """
        return self._document(**kwargs).save(force_insert=True)

    def first(self):
        """Retrieve the first object matching the query."""
        queryset = self.clone()
        try:
            result = queryset[0]
        except IndexError:
            result = None
        return result

    def insert(
        self, doc_or_docs, load_bulk=True, write_concern=None, signal_kwargs=None
    ):
        """bulk insert documents

        :param doc_or_docs: a document or list of documents to be inserted
        :param load_bulk (optional): If True returns the list of document
            instances
        :param write_concern: Extra keyword arguments are passed down to
                :meth:`~pymongo.collection.Collection.insert`
                which will be used as options for the resultant
                ``getLastError`` command.  For example,
                ``insert(..., {w: 2, fsync: True})`` will wait until at least
                two servers have recorded the write and will force an fsync on
                each server being written to.
        :param signal_kwargs: (optional) kwargs dictionary to be passed to
            the signal calls.

        By default returns document instances, set ``load_bulk`` to False to
        return just ``ObjectIds``

        .. versionadded:: 0.5
        .. versionchanged:: 0.10.7
            Add signal_kwargs argument
        """
        Document = _import_class("Document")

        if write_concern is None:
            write_concern = {}

        docs = doc_or_docs
        return_one = False
        if isinstance(docs, Document) or issubclass(docs.__class__, Document):
            return_one = True
            docs = [docs]

        for doc in docs:
            if not isinstance(doc, self._document):
                msg = "Some documents inserted aren't instances of %s" % str(
                    self._document
                )
                raise OperationError(msg)
            if doc.pk and not doc._created:
                msg = "Some documents have ObjectIds, use doc.update() instead"
                raise OperationError(msg)

        signal_kwargs = signal_kwargs or {}
        signals.pre_bulk_insert.send(self._document, documents=docs, **signal_kwargs)

        raw = [doc.to_mongo() for doc in docs]

        with set_write_concern(self._collection, write_concern) as collection:
            insert_func = collection.insert_many
            if return_one:
                raw = raw[0]
                insert_func = collection.insert_one

        try:
            inserted_result = insert_func(raw)
            ids = (
                [inserted_result.inserted_id]
                if return_one
                else inserted_result.inserted_ids
            )
        except pymongo.errors.DuplicateKeyError as err:
            message = "Could not save document (%s)"
            raise NotUniqueError(message % err)
        except pymongo.errors.BulkWriteError as err:
            # inserting documents that already have an _id field will
            # give huge performance debt or raise
            message = "Bulk write error: (%s)"
            raise BulkWriteError(message % err.details)
        except pymongo.errors.OperationFailure as err:
            message = "Could not save document (%s)"
            if re.match("^E1100[01] duplicate key", str(err)):
                # E11000 - duplicate key error index
                # E11001 - duplicate key on update
                message = "Tried to save duplicate unique keys (%s)"
                raise NotUniqueError(message % err)
            raise OperationError(message % err)

        # Apply inserted_ids to documents
        for doc, doc_id in zip(docs, ids):
            doc.pk = doc_id

        if not load_bulk:
            signals.post_bulk_insert.send(
                self._document, documents=docs, loaded=False, **signal_kwargs
            )
            return ids[0] if return_one else ids

        documents = self.in_bulk(ids)
        results = [documents.get(obj_id) for obj_id in ids]
        signals.post_bulk_insert.send(
            self._document, documents=results, loaded=True, **signal_kwargs
        )
        return results[0] if return_one else results

    def count(self, with_limit_and_skip=False):
        """Count the selected elements in the query.

        :param with_limit_and_skip (optional): take any :meth:`limit` or
            :meth:`skip` that has been applied to this cursor into account when
            getting the count
        """
        if (
            self._limit == 0
            and with_limit_and_skip is False
            or self._none
            or self._empty
        ):
            return 0
        count = self._cursor.count(with_limit_and_skip=with_limit_and_skip)
        self._cursor_obj = None
        return count

    def delete(self, write_concern=None, _from_doc_delete=False, cascade_refs=None):
        """Delete the documents matched by the query.

        :param write_concern: Extra keyword arguments are passed down which
            will be used as options for the resultant
            ``getLastError`` command.  For example,
            ``save(..., write_concern={w: 2, fsync: True}, ...)`` will
            wait until at least two servers have recorded the write and
            will force an fsync on the primary server.
        :param _from_doc_delete: True when called from document delete therefore
            signals will have been triggered so don't loop.

        :returns number of deleted documents
        """
        queryset = self.clone()
        doc = queryset._document

        if write_concern is None:
            write_concern = {}

        # Handle deletes where skips or limits have been applied or
        # there is an untriggered delete signal
        has_delete_signal = signals.signals_available and (
            signals.pre_delete.has_receivers_for(doc)
            or signals.post_delete.has_receivers_for(doc)
        )

        call_document_delete = (
            queryset._skip or queryset._limit or has_delete_signal
        ) and not _from_doc_delete

        if call_document_delete:
            cnt = 0
            for doc in queryset:
                doc.delete(**write_concern)
                cnt += 1
            return cnt

        delete_rules = doc._meta.get("delete_rules") or {}
        delete_rules = list(delete_rules.items())

        # Check for DENY rules before actually deleting/nullifying any other
        # references
        for rule_entry, rule in delete_rules:
            document_cls, field_name = rule_entry
            if document_cls._meta.get("abstract"):
                continue

            if rule == DENY:
                refs = document_cls.objects(**{field_name + "__in": self})
                if refs.limit(1).count() > 0:
                    raise OperationError(
                        "Could not delete document (%s.%s refers to it)"
                        % (document_cls.__name__, field_name)
                    )

        # Check all the other rules
        for rule_entry, rule in delete_rules:
            document_cls, field_name = rule_entry
            if document_cls._meta.get("abstract"):
                continue

            if rule == CASCADE:
                cascade_refs = set() if cascade_refs is None else cascade_refs
                # Handle recursive reference
                if doc._collection == document_cls._collection:
                    for ref in queryset:
                        cascade_refs.add(ref.id)
                refs = document_cls.objects(
                    **{field_name + "__in": self, "pk__nin": cascade_refs}
                )
                if refs.count() > 0:
                    refs.delete(write_concern=write_concern, cascade_refs=cascade_refs)
            elif rule == NULLIFY:
                document_cls.objects(**{field_name + "__in": self}).update(
                    write_concern=write_concern, **{"unset__%s" % field_name: 1}
                )
            elif rule == PULL:
                document_cls.objects(**{field_name + "__in": self}).update(
                    write_concern=write_concern, **{"pull_all__%s" % field_name: self}
                )

        with set_write_concern(queryset._collection, write_concern) as collection:
            result = collection.delete_many(queryset._query)

            # If we're using an unack'd write concern, we don't really know how
            # many items have been deleted at this point, hence we only return
            # the count for ack'd ops.
            if result.acknowledged:
                return result.deleted_count

    def update(
        self,
        upsert=False,
        multi=True,
        write_concern=None,
        read_concern=None,
        full_result=False,
        **update
    ):
        """Perform an atomic update on the fields matched by the query.

        :param upsert: insert if document doesn't exist (default ``False``)
        :param multi: Update multiple documents.
        :param write_concern: Extra keyword arguments are passed down which
            will be used as options for the resultant
            ``getLastError`` command.  For example,
            ``save(..., write_concern={w: 2, fsync: True}, ...)`` will
            wait until at least two servers have recorded the write and
            will force an fsync on the primary server.
        :param read_concern: Override the read concern for the operation
        :param full_result: Return the associated ``pymongo.UpdateResult`` rather than just the number
            updated items
        :param update: Django-style update keyword arguments

        :returns the number of updated documents (unless ``full_result`` is True)

        .. versionadded:: 0.2
        """
        if not update and not upsert:
            raise OperationError("No update parameters, would remove data")

        if write_concern is None:
            write_concern = {}

        queryset = self.clone()
        query = queryset._query
        update = transform.update(queryset._document, **update)
        # If doing an atomic upsert on an inheritable class
        # then ensure we add _cls to the update operation
        if upsert and "_cls" in query:
            if "$set" in update:
                update["$set"]["_cls"] = queryset._document._class_name
            else:
                update["$set"] = {"_cls": queryset._document._class_name}
        try:
            with set_read_write_concern(
                queryset._collection, write_concern, read_concern
            ) as collection:
                update_func = collection.update_one
                if multi:
                    update_func = collection.update_many
                result = update_func(query, update, upsert=upsert)
            if full_result:
                return result
            elif result.raw_result:
                return result.raw_result["n"]
        except pymongo.errors.DuplicateKeyError as err:
            raise NotUniqueError("Update failed (%s)" % err)
        except pymongo.errors.OperationFailure as err:
            if str(err) == "multi not coded yet":
                message = "update() method requires MongoDB 1.1.3+"
                raise OperationError(message)
            raise OperationError("Update failed (%s)" % err)

    def upsert_one(self, write_concern=None, read_concern=None, **update):
        """Overwrite or add the first document matched by the query.

        :param write_concern: Extra keyword arguments are passed down which
            will be used as options for the resultant
            ``getLastError`` command.  For example,
            ``save(..., write_concern={w: 2, fsync: True}, ...)`` will
            wait until at least two servers have recorded the write and
            will force an fsync on the primary server.
        :param read_concern: Override the read concern for the operation
        :param update: Django-style update keyword arguments

        :returns the new or overwritten document

        .. versionadded:: 0.10.2
        """

        atomic_update = self.update(
            multi=False,
            upsert=True,
            write_concern=write_concern,
            read_concern=read_concern,
            full_result=True,
            **update
        )

        if atomic_update.raw_result["updatedExisting"]:
            document = self.get()
        else:
            document = self._document.objects.with_id(atomic_update.upserted_id)
        return document

    def update_one(self, upsert=False, write_concern=None, full_result=False, **update):
        """Perform an atomic update on the fields of the first document
        matched by the query.

        :param upsert: insert if document doesn't exist (default ``False``)
        :param write_concern: Extra keyword arguments are passed down which
            will be used as options for the resultant
            ``getLastError`` command.  For example,
            ``save(..., write_concern={w: 2, fsync: True}, ...)`` will
            wait until at least two servers have recorded the write and
            will force an fsync on the primary server.
        :param full_result: Return the associated ``pymongo.UpdateResult`` rather than just the number
            updated items
        :param update: Django-style update keyword arguments
            full_result
        :returns the number of updated documents (unless ``full_result`` is True)
        .. versionadded:: 0.2
        """
        return self.update(
            upsert=upsert,
            multi=False,
            write_concern=write_concern,
            full_result=full_result,
            **update
        )

    def modify(
        self, upsert=False, full_response=False, remove=False, new=False, **update
    ):
        """Update and return the updated document.

        Returns either the document before or after modification based on `new`
        parameter. If no documents match the query and `upsert` is false,
        returns ``None``. If upserting and `new` is false, returns ``None``.

        If the full_response parameter is ``True``, the return value will be
        the entire response object from the server, including the 'ok' and
        'lastErrorObject' fields, rather than just the modified document.
        This is useful mainly because the 'lastErrorObject' document holds
        information about the command's execution.

        :param upsert: insert if document doesn't exist (default ``False``)
        :param full_response: return the entire response object from the
            server (default ``False``, not available for PyMongo 3+)
        :param remove: remove rather than updating (default ``False``)
        :param new: return updated rather than original document
            (default ``False``)
        :param update: Django-style update keyword arguments

        .. versionadded:: 0.9
        """

        if remove and new:
            raise OperationError("Conflicting parameters: remove and new")

        if not update and not upsert and not remove:
            raise OperationError("No update parameters, must either update or remove")

        queryset = self.clone()
        query = queryset._query
        if not remove:
            update = transform.update(queryset._document, **update)
        sort = queryset._ordering

        try:
            if full_response:
                msg = "With PyMongo 3+, it is not possible anymore to get the full response."
                warnings.warn(msg, DeprecationWarning)
            if remove:
                result = queryset._collection.find_one_and_delete(
                    query, sort=sort, **self._cursor_args
                )
            else:
                if new:
                    return_doc = ReturnDocument.AFTER
                else:
                    return_doc = ReturnDocument.BEFORE
                result = queryset._collection.find_one_and_update(
                    query,
                    update,
                    upsert=upsert,
                    sort=sort,
                    return_document=return_doc,
                    **self._cursor_args
                )
        except pymongo.errors.DuplicateKeyError as err:
            raise NotUniqueError("Update failed (%s)" % err)
        except pymongo.errors.OperationFailure as err:
            raise OperationError("Update failed (%s)" % err)

        if full_response:
            if result["value"] is not None:
                result["value"] = self._document._from_son(
                    result["value"], only_fields=self.only_fields
                )
        else:
            if result is not None:
                result = self._document._from_son(result, only_fields=self.only_fields)

        return result

    def with_id(self, object_id):
        """Retrieve the object matching the id provided.  Uses `object_id` only
        and raises InvalidQueryError if a filter has been applied. Returns
        `None` if no document exists with that id.

        :param object_id: the value for the id of the document to look up

        .. versionchanged:: 0.6 Raises InvalidQueryError if filter has been set
        """
        queryset = self.clone()
        if not queryset._query_obj.empty:
            msg = "Cannot use a filter whilst using `with_id`"
            raise InvalidQueryError(msg)
        return queryset.filter(pk=object_id).first()

    def in_bulk(self, object_ids):
        """"Retrieve a set of documents by their ids.

        :param object_ids: a list or tuple of ObjectId's
        :rtype: dict of ObjectId's as keys and collection-specific
                Document subclasses as values.

        .. versionadded:: 0.3
        """
        doc_map = {}

        docs = self._collection.find({"_id": {"$in": object_ids}}, **self._cursor_args)
        if self._scalar:
            for doc in docs:
                doc_map[doc["_id"]] = self._get_scalar(
                    self._document._from_son(doc, only_fields=self.only_fields)
                )
        elif self._as_pymongo:
            for doc in docs:
                doc_map[doc["_id"]] = doc
        else:
            for doc in docs:
                doc_map[doc["_id"]] = self._document._from_son(
                    doc,
                    only_fields=self.only_fields,
                    _auto_dereference=self._auto_dereference,
                )

        return doc_map

    def none(self):
        """Returns a queryset that never returns any objects and no query will be executed when accessing the results
        inspired by django none() https://docs.djangoproject.com/en/dev/ref/models/querysets/#none
        """
        queryset = self.clone()
        queryset._none = True
        return queryset

    def no_sub_classes(self):
        """Filter for only the instances of this specific document.

        Do NOT return any inherited documents.
        """
        if self._document._meta.get("allow_inheritance") is True:
            self._cls_query = {"_cls": self._document._class_name}

        return self

    def using(self, alias):
        """This method is for controlling which database the QuerySet will be
        evaluated against if you are using more than one database.

        :param alias: The database alias

        .. versionadded:: 0.9
        """

        with switch_db(self._document, alias) as cls:
            collection = cls._get_collection()

        return self._clone_into(self.__class__(self._document, collection))

    def clone(self):
        """Create a copy of the current queryset."""
        return self._clone_into(self.__class__(self._document, self._collection_obj))

    def _clone_into(self, new_qs):
        """Copy all of the relevant properties of this queryset to
        a new queryset (which has to be an instance of
        :class:`~mongoengine.queryset.base.BaseQuerySet`).
        """
        if not isinstance(new_qs, BaseQuerySet):
            raise OperationError(
                "%s is not a subclass of BaseQuerySet" % new_qs.__name__
            )

        copy_props = (
            "_mongo_query",
            "_cls_query",
            "_none",
            "_query_obj",
            "_where_clause",
            "_loaded_fields",
            "_ordering",
            "_snapshot",
            "_timeout",
            "_read_preference",
            "_read_concern",
            "_iter",
            "_scalar",
            "_as_pymongo",
            "_limit",
            "_skip",
            "_empty",
            "_hint",
            "_collation",
            "_auto_dereference",
            "_search_text",
            "only_fields",
            "_max_time_ms",
            "_comment",
            "_batch_size",
        )

        for prop in copy_props:
            val = getattr(self, prop)
            setattr(new_qs, prop, copy.copy(val))

        if self._cursor_obj:
            new_qs._cursor_obj = self._cursor_obj.clone()

        return new_qs

    def select_related(self, max_depth=1):
        """Handles dereferencing of :class:`~bson.dbref.DBRef` objects or
        :class:`~bson.object_id.ObjectId` a maximum depth in order to cut down
        the number queries to mongodb.

        .. versionadded:: 0.5
        """
        # Make select related work the same for querysets
        max_depth += 1
        queryset = self.clone()
        return queryset._dereference(queryset, max_depth=max_depth)

    def limit(self, n):
        """Limit the number of returned documents to `n`. This may also be
        achieved using array-slicing syntax (e.g. ``User.objects[:5]``).

        :param n: the maximum number of objects to return if n is greater than 0.
        When 0 is passed, returns all the documents in the cursor
        """
        queryset = self.clone()
        queryset._limit = n
        queryset._empty = False  # cancels the effect of empty

        # If a cursor object has already been created, apply the limit to it.
        if queryset._cursor_obj:
            queryset._cursor_obj.limit(queryset._limit)

        return queryset

    def skip(self, n):
        """Skip `n` documents before returning the results. This may also be
        achieved using array-slicing syntax (e.g. ``User.objects[5:]``).

        :param n: the number of objects to skip before returning results
        """
        queryset = self.clone()
        queryset._skip = n

        # If a cursor object has already been created, apply the skip to it.
        if queryset._cursor_obj:
            queryset._cursor_obj.skip(queryset._skip)

        return queryset

    def hint(self, index=None):
        """Added 'hint' support, telling Mongo the proper index to use for the
        query.

        Judicious use of hints can greatly improve query performance. When
        doing a query on multiple fields (at least one of which is indexed)
        pass the indexed field as a hint to the query.

        Hinting will not do anything if the corresponding index does not exist.
        The last hint applied to this cursor takes precedence over all others.

        .. versionadded:: 0.5
        """
        queryset = self.clone()
        queryset._hint = index

        # If a cursor object has already been created, apply the hint to it.
        if queryset._cursor_obj:
            queryset._cursor_obj.hint(queryset._hint)

        return queryset

    def collation(self, collation=None):
        """
        Collation allows users to specify language-specific rules for string
        comparison, such as rules for lettercase and accent marks.
        :param collation: `~pymongo.collation.Collation` or dict with
        following fields:
            {
                locale: str,
                caseLevel: bool,
                caseFirst: str,
                strength: int,
                numericOrdering: bool,
                alternate: str,
                maxVariable: str,
                backwards: str
            }
        Collation should be added to indexes like in test example
        """
        queryset = self.clone()
        queryset._collation = collation

        if queryset._cursor_obj:
            queryset._cursor_obj.collation(collation)

        return queryset

    def batch_size(self, size):
        """Limit the number of documents returned in a single batch (each
        batch requires a round trip to the server).

        See http://api.mongodb.com/python/current/api/pymongo/cursor.html#pymongo.cursor.Cursor.batch_size
        for details.

        :param size: desired size of each batch.
        """
        queryset = self.clone()
        queryset._batch_size = size

        # If a cursor object has already been created, apply the batch size to it.
        if queryset._cursor_obj:
            queryset._cursor_obj.batch_size(queryset._batch_size)

        return queryset

    def distinct(self, field):
        """Return a list of distinct values for a given field.

        :param field: the field to select distinct values from

        .. note:: This is a command and won't take ordering or limit into
           account.

        .. versionadded:: 0.4
        .. versionchanged:: 0.5 - Fixed handling references
        .. versionchanged:: 0.6 - Improved db_field refrence handling
        """
        queryset = self.clone()

        try:
            field = self._fields_to_dbfields([field]).pop()
        except LookUpError:
            pass

        distinct = self._dereference(
            queryset._cursor.distinct(field), 1, name=field, instance=self._document
        )

        doc_field = self._document._fields.get(field.split(".", 1)[0])
        instance = None

        # We may need to cast to the correct type eg. ListField(EmbeddedDocumentField)
        EmbeddedDocumentField = _import_class("EmbeddedDocumentField")
        ListField = _import_class("ListField")
        GenericEmbeddedDocumentField = _import_class("GenericEmbeddedDocumentField")
        if isinstance(doc_field, ListField):
            doc_field = getattr(doc_field, "field", doc_field)
        if isinstance(doc_field, (EmbeddedDocumentField, GenericEmbeddedDocumentField)):
            instance = getattr(doc_field, "document_type", None)

        # handle distinct on subdocuments
        if "." in field:
            for field_part in field.split(".")[1:]:
                # if looping on embedded document, get the document type instance
                if instance and isinstance(
                    doc_field, (EmbeddedDocumentField, GenericEmbeddedDocumentField)
                ):
                    doc_field = instance
                # now get the subdocument
                doc_field = getattr(doc_field, field_part, doc_field)
                # We may need to cast to the correct type eg. ListField(EmbeddedDocumentField)
                if isinstance(doc_field, ListField):
                    doc_field = getattr(doc_field, "field", doc_field)
                if isinstance(
                    doc_field, (EmbeddedDocumentField, GenericEmbeddedDocumentField)
                ):
                    instance = getattr(doc_field, "document_type", None)

        if instance and isinstance(
            doc_field, (EmbeddedDocumentField, GenericEmbeddedDocumentField)
        ):
            distinct = [instance(**doc) for doc in distinct]

        return distinct

    def only(self, *fields):
        """Load only a subset of this document's fields. ::

            post = BlogPost.objects(...).only('title', 'author.name')

        .. note :: `only()` is chainable and will perform a union ::
            So with the following it will fetch both: `title` and `author.name`::

                post = BlogPost.objects.only('title').only('author.name')

        :func:`~mongoengine.queryset.QuerySet.all_fields` will reset any
        field filters.

        :param fields: fields to include

        .. versionadded:: 0.3
        .. versionchanged:: 0.5 - Added subfield support
        """
        fields = {f: QueryFieldList.ONLY for f in fields}
        self.only_fields = list(fields.keys())
        return self.fields(True, **fields)

    def exclude(self, *fields):
        """Opposite to .only(), exclude some document's fields. ::

            post = BlogPost.objects(...).exclude('comments')

        .. note :: `exclude()` is chainable and will perform a union ::
            So with the following it will exclude both: `title` and `author.name`::

                post = BlogPost.objects.exclude('title').exclude('author.name')

        :func:`~mongoengine.queryset.QuerySet.all_fields` will reset any
        field filters.

        :param fields: fields to exclude

        .. versionadded:: 0.5
        """
        fields = {f: QueryFieldList.EXCLUDE for f in fields}
        return self.fields(**fields)

    def fields(self, _only_called=False, **kwargs):
        """Manipulate how you load this document's fields. Used by `.only()`
        and `.exclude()` to manipulate which fields to retrieve. If called
        directly, use a set of kwargs similar to the MongoDB projection
        document. For example:

        Include only a subset of fields:

            posts = BlogPost.objects(...).fields(author=1, title=1)

        Exclude a specific field:

            posts = BlogPost.objects(...).fields(comments=0)

        To retrieve a subrange or sublist of array elements,
        support exist for both the `slice` and `elemMatch` projection operator:

            posts = BlogPost.objects(...).fields(slice__comments=5)
            posts = BlogPost.objects(...).fields(elemMatch__comments="test")

        :param kwargs: A set of keyword arguments identifying what to
            include, exclude, or slice.

        .. versionadded:: 0.5
        """

        # Check for an operator and transform to mongo-style if there is
        operators = ["slice", "elemMatch"]
        cleaned_fields = []
        for key, value in kwargs.items():
            parts = key.split("__")
            if parts[0] in operators:
                op = parts.pop(0)
                value = {"$" + op: value}
            key = ".".join(parts)
            cleaned_fields.append((key, value))

        # Sort fields by their values, explicitly excluded fields first, then
        # explicitly included, and then more complicated operators such as
        # $slice.
        def _sort_key(field_tuple):
            _, value = field_tuple
            if isinstance(value, int):
                return value  # 0 for exclusion, 1 for inclusion
            return 2  # so that complex values appear last

        fields = sorted(cleaned_fields, key=_sort_key)

        # Clone the queryset, group all fields by their value, convert
        # each of them to db_fields, and set the queryset's _loaded_fields
        queryset = self.clone()
        for value, group in itertools.groupby(fields, lambda x: x[1]):
            fields = [field for field, value in group]
            fields = queryset._fields_to_dbfields(fields)
            queryset._loaded_fields += QueryFieldList(
                fields, value=value, _only_called=_only_called
            )

        return queryset

    def all_fields(self):
        """Include all fields. Reset all previously calls of .only() or
        .exclude(). ::

            post = BlogPost.objects.exclude('comments').all_fields()

        .. versionadded:: 0.5
        """
        queryset = self.clone()
        queryset._loaded_fields = QueryFieldList(
            always_include=queryset._loaded_fields.always_include
        )
        return queryset

    def order_by(self, *keys):
        """Order the :class:`~mongoengine.queryset.QuerySet` by the given keys.

        The order may be specified by prepending each of the keys by a "+" or
        a "-". Ascending order is assumed if there's no prefix.

        If no keys are passed, existing ordering is cleared instead.

        :param keys: fields to order the query results by; keys may be
            prefixed with "+" or a "-" to determine the ordering direction.
        """
        queryset = self.clone()

        old_ordering = queryset._ordering
        new_ordering = queryset._get_order_by(keys)

        if queryset._cursor_obj:

            # If a cursor object has already been created, apply the sort to it
            if new_ordering:
                queryset._cursor_obj.sort(new_ordering)

            # If we're trying to clear a previous explicit ordering, we need
            # to clear the cursor entirely (because PyMongo doesn't allow
            # clearing an existing sort on a cursor).
            elif old_ordering:
                queryset._cursor_obj = None

        queryset._ordering = new_ordering

        return queryset

    def clear_cls_query(self):
        """Clear the default "_cls" query.

        By default, all queries generated for documents that allow inheritance
        include an extra "_cls" clause. In most cases this is desirable, but
        sometimes you might achieve better performance if you clear that
        default query.

        Scan the code for `_cls_query` to get more details.
        """
        queryset = self.clone()
        queryset._cls_query = {}
        return queryset

    def comment(self, text):
        """Add a comment to the query.

        See https://docs.mongodb.com/manual/reference/method/cursor.comment/#cursor.comment
        for details.
        """
        return self._chainable_method("comment", text)

    def explain(self):
        """Return an explain plan record for the
        :class:`~mongoengine.queryset.QuerySet` cursor.
        """
        return self._cursor.explain()

    # DEPRECATED. Has no more impact on PyMongo 3+
    def snapshot(self, enabled):
        """Enable or disable snapshot mode when querying.

        :param enabled: whether or not snapshot mode is enabled

        ..versionchanged:: 0.5 - made chainable
        .. deprecated:: Ignored with PyMongo 3+
        """
        msg = "snapshot is deprecated as it has no impact when using PyMongo 3+."
        warnings.warn(msg, DeprecationWarning)
        queryset = self.clone()
        queryset._snapshot = enabled
        return queryset

    def timeout(self, enabled):
        """Enable or disable the default mongod timeout when querying. (no_cursor_timeout option)

        :param enabled: whether or not the timeout is used

        ..versionchanged:: 0.5 - made chainable
        """
        queryset = self.clone()
        queryset._timeout = enabled
        return queryset

    def read_preference(self, read_preference):
        """Change the read_preference when querying.

        :param read_preference: override ReplicaSetConnection-level
            preference.
        """
        validate_read_preference("read_preference", read_preference)
        queryset = self.clone()
        queryset._read_preference = read_preference
        queryset._cursor_obj = None  # we need to re-create the cursor object whenever we apply read_preference
        return queryset

    def read_concern(self, read_concern):
        """Change the read_concern when querying.

        :param read_concern: override ReplicaSetConnection-level
            preference.
        """
        if read_concern is not None and not isinstance(read_concern, Mapping):
            raise TypeError("%r is not a valid read concern." % (read_concern,))

        queryset = self.clone()
        queryset._read_concern = (
            ReadConcern(**read_concern) if read_concern is not None else None
        )
        queryset._cursor_obj = None  # we need to re-create the cursor object whenever we apply read_concern
        return queryset

    def scalar(self, *fields):
        """Instead of returning Document instances, return either a specific
        value or a tuple of values in order.

        Can be used along with
        :func:`~mongoengine.queryset.QuerySet.no_dereference` to turn off
        dereferencing.

        .. note:: This effects all results and can be unset by calling
                  ``scalar`` without arguments. Calls ``only`` automatically.

        :param fields: One or more fields to return instead of a Document.
        """
        queryset = self.clone()
        queryset._scalar = list(fields)

        if fields:
            queryset = queryset.only(*fields)
        else:
            queryset = queryset.all_fields()

        return queryset

    def values_list(self, *fields):
        """An alias for scalar"""
        return self.scalar(*fields)

    def as_pymongo(self):
        """Instead of returning Document instances, return raw values from
        pymongo.

        This method is particularly useful if you don't need dereferencing
        and care primarily about the speed of data retrieval.
        """
        queryset = self.clone()
        queryset._as_pymongo = True
        return queryset

    def max_time_ms(self, ms):
        """Wait `ms` milliseconds before killing the query on the server

        :param ms: the number of milliseconds before killing the query on the server
        """
        return self._chainable_method("max_time_ms", ms)

    # JSON Helpers

    def to_json(self, *args, **kwargs):
        """Converts a queryset to JSON"""
        return json_util.dumps(self.as_pymongo(), *args, **kwargs)

    def from_json(self, json_data):
        """Converts json data to unsaved objects"""
        son_data = json_util.loads(json_data)
        return [
            self._document._from_son(data, only_fields=self.only_fields)
            for data in son_data
        ]

    def aggregate(self, pipeline, *suppl_pipeline, **kwargs):
        """Perform a aggregate function based in your queryset params

        :param pipeline: list of aggregation commands,\
            see: http://docs.mongodb.org/manual/core/aggregation-pipeline/
        :param suppl_pipeline: unpacked list of pipeline (added to support deprecation of the old interface)
            parameter will be removed shortly
        :param kwargs: (optional) kwargs dictionary to be passed to pymongo's aggregate call
            See https://api.mongodb.com/python/current/api/pymongo/collection.html#pymongo.collection.Collection.aggregate
        .. versionadded:: 0.9
        """
        using_deprecated_interface = isinstance(pipeline, dict) or bool(suppl_pipeline)
        user_pipeline = [pipeline] if isinstance(pipeline, dict) else list(pipeline)

        if using_deprecated_interface:
            msg = "Calling .aggregate() with un unpacked list (*pipeline) is deprecated, it will soon change and will expect a list (similar to pymongo.Collection.aggregate interface), see documentation"
            warnings.warn(msg, DeprecationWarning)

        user_pipeline += suppl_pipeline

        initial_pipeline = []
        if self._query:
            initial_pipeline.append({"$match": self._query})

        if self._ordering:
            initial_pipeline.append({"$sort": dict(self._ordering)})

        if self._limit is not None:
            # As per MongoDB Documentation (https://docs.mongodb.com/manual/reference/operator/aggregation/limit/),
            # keeping limit stage right after sort stage is more efficient. But this leads to wrong set of documents
            # for a skip stage that might succeed these. So we need to maintain more documents in memory in such a
            # case (https://stackoverflow.com/a/24161461).
            initial_pipeline.append({"$limit": self._limit + (self._skip or 0)})

        if self._skip is not None:
            initial_pipeline.append({"$skip": self._skip})

        final_pipeline = initial_pipeline + user_pipeline

        collection = self._collection
        if self._read_preference is not None or self._read_concern is not None:
            collection = self._collection.with_options(
                read_preference=self._read_preference, read_concern=self._read_concern
            )

        return collection.aggregate(final_pipeline, cursor={}, **kwargs)

    # JS functionality
    def map_reduce(
        self, map_f, reduce_f, output, finalize_f=None, limit=None, scope=None
    ):
        """Perform a map/reduce query using the current query spec
        and ordering. While ``map_reduce`` respects ``QuerySet`` chaining,
        it must be the last call made, as it does not return a maleable
        ``QuerySet``.

        See the :meth:`~mongoengine.tests.QuerySetTest.test_map_reduce`
        and :meth:`~mongoengine.tests.QuerySetTest.test_map_advanced`
        tests in ``tests.queryset.QuerySetTest`` for usage examples.

        :param map_f: map function, as :class:`~bson.code.Code` or string
        :param reduce_f: reduce function, as
                         :class:`~bson.code.Code` or string
        :param output: output collection name, if set to 'inline' will try to
           use :class:`~pymongo.collection.Collection.inline_map_reduce`
           This can also be a dictionary containing output options
           see: http://docs.mongodb.org/manual/reference/command/mapReduce/#dbcmd.mapReduce
        :param finalize_f: finalize function, an optional function that
                           performs any post-reduction processing.
        :param scope: values to insert into map/reduce global scope. Optional.
        :param limit: number of objects from current query to provide
                      to map/reduce method

        Returns an iterator yielding
        :class:`~mongoengine.document.MapReduceDocument`.

        .. note::

            Map/Reduce changed in server version **>= 1.7.4**. The PyMongo
            :meth:`~pymongo.collection.Collection.map_reduce` helper requires
            PyMongo version **>= 1.11**.

        .. versionchanged:: 0.5
           - removed ``keep_temp`` keyword argument, which was only relevant
             for MongoDB server versions older than 1.7.4

        .. versionadded:: 0.3
        """
        queryset = self.clone()

        MapReduceDocument = _import_class("MapReduceDocument")

        if not hasattr(self._collection, "map_reduce"):
            raise NotImplementedError("Requires MongoDB >= 1.7.1")

        map_f_scope = {}
        if isinstance(map_f, Code):
            map_f_scope = map_f.scope
            map_f = str(map_f)
        map_f = Code(queryset._sub_js_fields(map_f), map_f_scope)

        reduce_f_scope = {}
        if isinstance(reduce_f, Code):
            reduce_f_scope = reduce_f.scope
            reduce_f = str(reduce_f)
        reduce_f_code = queryset._sub_js_fields(reduce_f)
        reduce_f = Code(reduce_f_code, reduce_f_scope)

        mr_args = {"query": queryset._query}

        if finalize_f:
            finalize_f_scope = {}
            if isinstance(finalize_f, Code):
                finalize_f_scope = finalize_f.scope
                finalize_f = str(finalize_f)
            finalize_f_code = queryset._sub_js_fields(finalize_f)
            finalize_f = Code(finalize_f_code, finalize_f_scope)
            mr_args["finalize"] = finalize_f

        if scope:
            mr_args["scope"] = scope

        if limit:
            mr_args["limit"] = limit

        if output == "inline" and not queryset._ordering:
            map_reduce_function = "inline_map_reduce"
        else:
            map_reduce_function = "map_reduce"

            if isinstance(output, str):
                mr_args["out"] = output

            elif isinstance(output, dict):
                ordered_output = []

                for part in ("replace", "merge", "reduce"):
                    value = output.get(part)
                    if value:
                        ordered_output.append((part, value))
                        break

                else:
                    raise OperationError("actionData not specified for output")

                db_alias = output.get("db_alias")
                remaing_args = ["db", "sharded", "nonAtomic"]

                if db_alias:
                    ordered_output.append(("db", get_db(db_alias).name))
                    del remaing_args[0]

                for part in remaing_args:
                    value = output.get(part)
                    if value:
                        ordered_output.append((part, value))

                mr_args["out"] = SON(ordered_output)

        results = getattr(queryset._collection, map_reduce_function)(
            map_f, reduce_f, **mr_args
        )

        if map_reduce_function == "map_reduce":
            results = results.find()

        if queryset._ordering:
            results = results.sort(queryset._ordering)

        for doc in results:
            yield MapReduceDocument(
                queryset._document, queryset._collection, doc["_id"], doc["value"]
            )

    def exec_js(self, code, *fields, **options):
        """Execute a Javascript function on the server. A list of fields may be
        provided, which will be translated to their correct names and supplied
        as the arguments to the function. A few extra variables are added to
        the function's scope: ``collection``, which is the name of the
        collection in use; ``query``, which is an object representing the
        current query; and ``options``, which is an object containing any
        options specified as keyword arguments.

        As fields in MongoEngine may use different names in the database (set
        using the :attr:`db_field` keyword argument to a :class:`Field`
        constructor), a mechanism exists for replacing MongoEngine field names
        with the database field names in Javascript code. When accessing a
        field, use square-bracket notation, and prefix the MongoEngine field
        name with a tilde (~).

        :param code: a string of Javascript code to execute
        :param fields: fields that you will be using in your function, which
            will be passed in to your function as arguments
        :param options: options that you want available to the function
            (accessed in Javascript through the ``options`` object)
        """
        queryset = self.clone()

        code = queryset._sub_js_fields(code)

        fields = [queryset._document._translate_field_name(f) for f in fields]
        collection = queryset._document._get_collection_name()

        scope = {"collection": collection, "options": options or {}}

        query = queryset._query
        if queryset._where_clause:
            query["$where"] = queryset._where_clause

        scope["query"] = query
        code = Code(code, scope=scope)

        db = queryset._document._get_db()
        return db.eval(code, *fields)

    def where(self, where_clause):
        """Filter ``QuerySet`` results with a ``$where`` clause (a Javascript
        expression). Performs automatic field name substitution like
        :meth:`mongoengine.queryset.Queryset.exec_js`.

        .. note:: When using this mode of query, the database will call your
                  function, or evaluate your predicate clause, for each object
                  in the collection.

        .. versionadded:: 0.5
        """
        queryset = self.clone()
        where_clause = queryset._sub_js_fields(where_clause)
        queryset._where_clause = where_clause
        return queryset

    def sum(self, field):
        """Sum over the values of the specified field.

        :param field: the field to sum over; use dot notation to refer to
            embedded document fields
        """
        db_field = self._fields_to_dbfields([field]).pop()
        pipeline = [
            {"$match": self._query},
            {"$group": {"_id": "sum", "total": {"$sum": "$" + db_field}}},
        ]

        # if we're performing a sum over a list field, we sum up all the
        # elements in the list, hence we need to $unwind the arrays first
        ListField = _import_class("ListField")
        field_parts = field.split(".")
        field_instances = self._document._lookup_field(field_parts)
        if isinstance(field_instances[-1], ListField):
            pipeline.insert(1, {"$unwind": "$" + field})

        result = tuple(self._document._get_collection().aggregate(pipeline))

        if result:
            return result[0]["total"]
        return 0

    def average(self, field):
        """Average over the values of the specified field.

        :param field: the field to average over; use dot notation to refer to
            embedded document fields
        """
        db_field = self._fields_to_dbfields([field]).pop()
        pipeline = [
            {"$match": self._query},
            {"$group": {"_id": "avg", "total": {"$avg": "$" + db_field}}},
        ]

        # if we're performing an average over a list field, we average out
        # all the elements in the list, hence we need to $unwind the arrays
        # first
        ListField = _import_class("ListField")
        field_parts = field.split(".")
        field_instances = self._document._lookup_field(field_parts)
        if isinstance(field_instances[-1], ListField):
            pipeline.insert(1, {"$unwind": "$" + field})

        result = tuple(self._document._get_collection().aggregate(pipeline))
        if result:
            return result[0]["total"]
        return 0

    def item_frequencies(self, field, normalize=False, map_reduce=True):
        """Returns a dictionary of all items present in a field across
        the whole queried set of documents, and their corresponding frequency.
        This is useful for generating tag clouds, or searching documents.

        .. note::

            Can only do direct simple mappings and cannot map across
            :class:`~mongoengine.fields.ReferenceField` or
            :class:`~mongoengine.fields.GenericReferenceField` for more complex
            counting a manual map reduce call is required.

        If the field is a :class:`~mongoengine.fields.ListField`, the items within
        each list will be counted individually.

        :param field: the field to use
        :param normalize: normalize the results so they add to 1.0
        :param map_reduce: Use map_reduce over exec_js

        .. versionchanged:: 0.5 defaults to map_reduce and can handle embedded
                            document lookups
        """
        if map_reduce:
            return self._item_frequencies_map_reduce(field, normalize=normalize)
        return self._item_frequencies_exec_js(field, normalize=normalize)

    # Iterator helpers

    def __next__(self):
        """Wrap the result in a :class:`~mongoengine.Document` object.
        """
        if self._none or self._empty:
            raise StopIteration
<<<<<<< HEAD
        raw_doc = six.next(self._cursor)
=======

        raw_doc = next(self._cursor)

>>>>>>> 4f188655
        if self._as_pymongo:
            return raw_doc

        _requested_fields, _requested_fields_value = (None, None)
        if self._document._meta.get("check_fields_retrieved", False):
            _requested_fields, _requested_fields_value = (
                self._loaded_fields.fields,
                self._loaded_fields.value,
            )

        doc = self._document._from_son(
            raw_doc,
            _auto_dereference=self._auto_dereference,
            only_fields=self.only_fields,
            _requested_fields=_requested_fields,
            _requested_fields_value=_requested_fields_value,
        )

        if self._scalar:
            return self._get_scalar(doc)

        return doc

    def rewind(self):
        """Rewind the cursor to its unevaluated state.

        .. versionadded:: 0.3
        """
        self._iter = False
        self._cursor.rewind()

    # Properties

    @property
    def _collection(self):
        """Property that returns the collection object. This allows us to
        perform operations only if the collection is accessed.
        """
        return self._collection_obj

    @property
    def _cursor_args(self):
        fields_name = "projection"
        # snapshot is not handled at all by PyMongo 3+
        # TODO: evaluate similar possibilities using modifiers
        if self._snapshot:
            msg = "The snapshot option is not anymore available with PyMongo 3+"
            warnings.warn(msg, DeprecationWarning)

        cursor_args = {}
        if not self._timeout:
            cursor_args["no_cursor_timeout"] = True

        if self._loaded_fields:
            cursor_args[fields_name] = self._loaded_fields.as_dict()

        if self._search_text:
            if fields_name not in cursor_args:
                cursor_args[fields_name] = {}

            cursor_args[fields_name]["_text_score"] = {"$meta": "textScore"}

        return cursor_args

    @property
    def _cursor(self):
        """Return a PyMongo cursor object corresponding to this queryset."""

        # If _cursor_obj already exists, return it immediately.
        if self._cursor_obj is not None:
            return self._cursor_obj

        # Create a new PyMongo cursor.
        # XXX In PyMongo 3+, we define the read preference on a collection
        # level, not a cursor level. Thus, we need to get a cloned collection
        # object using `with_options` first.
        if self._read_preference is not None or self._read_concern is not None:
            self._cursor_obj = self._collection.with_options(
                read_preference=self._read_preference, read_concern=self._read_concern
            ).find(self._query, **self._cursor_args)
        else:
            self._cursor_obj = self._collection.find(self._query, **self._cursor_args)

        # Apply "where" clauses to cursor
        if self._where_clause:
            where_clause = self._sub_js_fields(self._where_clause)
            self._cursor_obj.where(where_clause)

        # Apply ordering to the cursor.
        # XXX self._ordering can be equal to:
        # * None if we didn't explicitly call order_by on this queryset.
        # * A list of PyMongo-style sorting tuples.
        # * An empty list if we explicitly called order_by() without any
        #   arguments. This indicates that we want to clear the default
        #   ordering.
        if self._ordering:
            # explicit ordering
            self._cursor_obj.sort(self._ordering)
        elif self._ordering is None and self._document._meta["ordering"]:
            # default ordering
            order = self._get_order_by(self._document._meta["ordering"])
            self._cursor_obj.sort(order)

        if self._limit is not None:
            self._cursor_obj.limit(self._limit)

        if self._skip is not None:
            self._cursor_obj.skip(self._skip)

        if self._hint != -1:
            self._cursor_obj.hint(self._hint)

        if self._collation is not None:
            self._cursor_obj.collation(self._collation)

        if self._batch_size is not None:
            self._cursor_obj.batch_size(self._batch_size)

        if self._comment is not None:
            self._cursor_obj.comment(self._comment)

        return self._cursor_obj

    def __deepcopy__(self, memo):
        """Essential for chained queries with ReferenceFields involved"""
        return self.clone()

    @property
    def _query(self):
        if self._mongo_query is None:
            self._mongo_query = self._query_obj.to_query(self._document)
            if self._cls_query:
                if "_cls" in self._mongo_query:
                    self._mongo_query = {"$and": [self._cls_query, self._mongo_query]}
                else:
                    self._mongo_query.update(self._cls_query)
        return self._mongo_query

    @property
    def _dereference(self):
        if not self.__dereference:
            self.__dereference = _import_class("DeReference")()
        return self.__dereference

    def no_dereference(self):
        """Turn off any dereferencing for the results of this queryset."""
        queryset = self.clone()
        queryset._auto_dereference = False
        return queryset

    # Helper Functions

    def _item_frequencies_map_reduce(self, field, normalize=False):
        map_func = """
            function() {
                var path = '{{~%(field)s}}'.split('.');
                var field = this;

                for (p in path) {
                    if (typeof field != 'undefined')
                       field = field[path[p]];
                    else
                       break;
                }
                if (field && field.constructor == Array) {
                    field.forEach(function(item) {
                        emit(item, 1);
                    });
                } else if (typeof field != 'undefined') {
                    emit(field, 1);
                } else {
                    emit(null, 1);
                }
            }
        """ % {
            "field": field
        }
        reduce_func = """
            function(key, values) {
                var total = 0;
                var valuesSize = values.length;
                for (var i=0; i < valuesSize; i++) {
                    total += parseInt(values[i], 10);
                }
                return total;
            }
        """
        values = self.map_reduce(map_func, reduce_func, "inline")
        frequencies = {}
        for f in values:
            key = f.key
            if isinstance(key, float):
                if int(key) == key:
                    key = int(key)
            frequencies[key] = int(f.value)

        if normalize:
            count = sum(frequencies.values())
            frequencies = {k: float(v) / count for k, v in frequencies.items()}

        return frequencies

    def _item_frequencies_exec_js(self, field, normalize=False):
        """Uses exec_js to execute"""
        freq_func = """
            function(path) {
                var path = path.split('.');

                var total = 0.0;
                db[collection].find(query).forEach(function(doc) {
                    var field = doc;
                    for (p in path) {
                        if (field)
                            field = field[path[p]];
                         else
                            break;
                    }
                    if (field && field.constructor == Array) {
                       total += field.length;
                    } else {
                       total++;
                    }
                });

                var frequencies = {};
                var types = {};
                var inc = 1.0;

                db[collection].find(query).forEach(function(doc) {
                    field = doc;
                    for (p in path) {
                        if (field)
                            field = field[path[p]];
                        else
                            break;
                    }
                    if (field && field.constructor == Array) {
                        field.forEach(function(item) {
                            frequencies[item] = inc + (isNaN(frequencies[item]) ? 0: frequencies[item]);
                        });
                    } else {
                        var item = field;
                        types[item] = item;
                        frequencies[item] = inc + (isNaN(frequencies[item]) ? 0: frequencies[item]);
                    }
                });
                return [total, frequencies, types];
            }
        """
        total, data, types = self.exec_js(freq_func, field)
        values = {types.get(k): int(v) for k, v in data.items()}

        if normalize:
            values = {k: float(v) / total for k, v in values.items()}

        frequencies = {}
        for k, v in values.items():
            if isinstance(k, float):
                if int(k) == k:
                    k = int(k)

            frequencies[k] = v

        return frequencies

    def _fields_to_dbfields(self, fields):
        """Translate fields' paths to their db equivalents."""
        subclasses = []
        if self._document._meta["allow_inheritance"]:
            subclasses = [get_document(x) for x in self._document._subclasses][1:]

        db_field_paths = []
        for field in fields:
            field_parts = field.split(".")
            try:
                field = ".".join(
                    f if isinstance(f, str) else f.db_field
                    for f in self._document._lookup_field(field_parts)
                )
                db_field_paths.append(field)
            except LookUpError as err:
                found = False

                # If a field path wasn't found on the main document, go
                # through its subclasses and see if it exists on any of them.
                for subdoc in subclasses:
                    try:
                        subfield = ".".join(
                            f if isinstance(f, str) else f.db_field
                            for f in subdoc._lookup_field(field_parts)
                        )
                        db_field_paths.append(subfield)
                        found = True
                        break
                    except LookUpError:
                        pass

                if not found:
                    raise err

        return db_field_paths

    def _get_order_by(self, keys):
        """Given a list of MongoEngine-style sort keys, return a list
        of sorting tuples that can be applied to a PyMongo cursor. For
        example:

        >>> qs._get_order_by(['-last_name', 'first_name'])
        [('last_name', -1), ('first_name', 1)]
        """
        key_list = []
        for key in keys:
            if not key:
                continue

            if key == "$text_score":
                key_list.append(("_text_score", {"$meta": "textScore"}))
                continue

            direction = pymongo.ASCENDING
            if key[0] == "-":
                direction = pymongo.DESCENDING

            if key[0] in ("-", "+"):
                key = key[1:]

            key = key.replace("__", ".")
            try:
                key = self._document._translate_field_name(key)
            except Exception:
                # TODO this exception should be more specific
                pass

            key_list.append((key, direction))

        return key_list

    def _get_scalar(self, doc):
        def lookup(obj, name):
            chunks = name.split("__")
            for chunk in chunks:
                obj = getattr(obj, chunk)
            return obj

        data = [lookup(doc, n) for n in self._scalar]
        if len(data) == 1:
            return data[0]

        return tuple(data)

    def _sub_js_fields(self, code):
        """When fields are specified with [~fieldname] syntax, where
        *fieldname* is the Python name of a field, *fieldname* will be
        substituted for the MongoDB name of the field (specified using the
        :attr:`name` keyword argument in a field's constructor).
        """

        def field_sub(match):
            # Extract just the field name, and look up the field objects
            field_name = match.group(1).split(".")
            fields = self._document._lookup_field(field_name)
            # Substitute the correct name for the field into the javascript
            return '["%s"]' % fields[-1].db_field

        def field_path_sub(match):
            # Extract just the field name, and look up the field objects
            field_name = match.group(1).split(".")
            fields = self._document._lookup_field(field_name)
            # Substitute the correct name for the field into the javascript
            return ".".join([f.db_field for f in fields])

        code = re.sub(r"\[\s*~([A-z_][A-z_0-9.]+?)\s*\]", field_sub, code)
        code = re.sub(r"\{\{\s*~([A-z_][A-z_0-9.]+?)\s*\}\}", field_path_sub, code)
        return code

    def _chainable_method(self, method_name, val):
        """Call a particular method on the PyMongo cursor call a particular chainable method
        with the provided value.
        """
        queryset = self.clone()

        # Get an existing cursor object or create a new one
        cursor = queryset._cursor

        # Find the requested method on the cursor and call it with the
        # provided value
        getattr(cursor, method_name)(val)

        # Cache the value on the queryset._{method_name}
        setattr(queryset, "_" + method_name, val)

        return queryset<|MERGE_RESOLUTION|>--- conflicted
+++ resolved
@@ -1619,13 +1619,9 @@
         """
         if self._none or self._empty:
             raise StopIteration
-<<<<<<< HEAD
-        raw_doc = six.next(self._cursor)
-=======
 
         raw_doc = next(self._cursor)
 
->>>>>>> 4f188655
         if self._as_pymongo:
             return raw_doc
 
