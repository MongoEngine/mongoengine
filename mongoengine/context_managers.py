from contextlib import contextmanager

from pymongo.write_concern import WriteConcern
<<<<<<< HEAD
from pymongo.read_concern import ReadConcern
from six import iteritems
=======
>>>>>>> 9b73be26

from mongoengine.common import _import_class
from mongoengine.connection import DEFAULT_CONNECTION_NAME, get_db
from mongoengine.pymongo_support import count_documents

__all__ = (
    "switch_db",
    "switch_collection",
    "no_dereference",
    "no_sub_classes",
    "query_counter",
    "set_write_concern",
    "set_read_write_concern",
)


class switch_db:
    """switch_db alias context manager.

    Example ::

        # Register connections
        register_connection('default', 'mongoenginetest')
        register_connection('testdb-1', 'mongoenginetest2')

        class Group(Document):
            name = StringField()

        Group(name='test').save()  # Saves in the default db

        with switch_db(Group, 'testdb-1') as Group:
            Group(name='hello testdb!').save()  # Saves in testdb-1
    """

    def __init__(self, cls, db_alias):
        """Construct the switch_db context manager

        :param cls: the class to change the registered db
        :param db_alias: the name of the specific database to use
        """
        self.cls = cls
        self.collection = cls._get_collection()
        self.db_alias = db_alias
        self.ori_db_alias = cls._meta.get("db_alias", DEFAULT_CONNECTION_NAME)

    def __enter__(self):
        """Change the db_alias and clear the cached collection."""
        self.cls._meta["db_alias"] = self.db_alias
        self.cls._collection = None
        return self.cls

    def __exit__(self, t, value, traceback):
        """Reset the db_alias and collection."""
        self.cls._meta["db_alias"] = self.ori_db_alias
        self.cls._collection = self.collection


class switch_collection:
    """switch_collection alias context manager.

    Example ::

        class Group(Document):
            name = StringField()

        Group(name='test').save()  # Saves in the default db

        with switch_collection(Group, 'group1') as Group:
            Group(name='hello testdb!').save()  # Saves in group1 collection
    """

    def __init__(self, cls, collection_name):
        """Construct the switch_collection context manager.

        :param cls: the class to change the registered db
        :param collection_name: the name of the collection to use
        """
        self.cls = cls
        self.ori_collection = cls._get_collection()
        self.ori_get_collection_name = cls._get_collection_name
        self.collection_name = collection_name

    def __enter__(self):
        """Change the _get_collection_name and clear the cached collection."""

        @classmethod
        def _get_collection_name(cls):
            return self.collection_name

        self.cls._get_collection_name = _get_collection_name
        self.cls._collection = None
        return self.cls

    def __exit__(self, t, value, traceback):
        """Reset the collection."""
        self.cls._collection = self.ori_collection
        self.cls._get_collection_name = self.ori_get_collection_name


class no_dereference:
    """no_dereference context manager.

    Turns off all dereferencing in Documents for the duration of the context
    manager::

        with no_dereference(Group) as Group:
            Group.objects.find()
    """

    def __init__(self, cls):
        """Construct the no_dereference context manager.

        :param cls: the class to turn dereferencing off on
        """
        self.cls = cls

        ReferenceField = _import_class("ReferenceField")
        GenericReferenceField = _import_class("GenericReferenceField")
        ComplexBaseField = _import_class("ComplexBaseField")

        self.deref_fields = [
            k
            for k, v in self.cls._fields.items()
            if isinstance(v, (ReferenceField, GenericReferenceField, ComplexBaseField))
        ]

    def __enter__(self):
        """Change the objects default and _auto_dereference values."""
        for field in self.deref_fields:
            self.cls._fields[field]._auto_dereference = False
        return self.cls

    def __exit__(self, t, value, traceback):
        """Reset the default and _auto_dereference values."""
        for field in self.deref_fields:
            self.cls._fields[field]._auto_dereference = True
        return self.cls


class no_sub_classes:
    """no_sub_classes context manager.

    Only returns instances of this class and no sub (inherited) classes::

        with no_sub_classes(Group) as Group:
            Group.objects.find()
    """

    def __init__(self, cls):
        """Construct the no_sub_classes context manager.

        :param cls: the class to turn querying sub classes on
        """
        self.cls = cls
        self.cls_initial_subclasses = None

    def __enter__(self):
        """Change the objects default and _auto_dereference values."""
        self.cls_initial_subclasses = self.cls._subclasses
        self.cls._subclasses = (self.cls._class_name,)
        return self.cls

    def __exit__(self, t, value, traceback):
        """Reset the default and _auto_dereference values."""
        self.cls._subclasses = self.cls_initial_subclasses


class query_counter:
    """Query_counter context manager to get the number of queries.
    This works by updating the `profiling_level` of the database so that all queries get logged,
    resetting the db.system.profile collection at the beginning of the context and counting the new entries.

    This was designed for debugging purpose. In fact it is a global counter so queries issued by other threads/processes
    can interfere with it

    Be aware that:
    - Iterating over large amount of documents (>101) makes pymongo issue `getmore` queries to fetch the next batch of
        documents (https://docs.mongodb.com/manual/tutorial/iterate-a-cursor/#cursor-batches)
    - Some queries are ignored by default by the counter (killcursors, db.system.indexes)
    """

    def __init__(self, alias=DEFAULT_CONNECTION_NAME):
        """Construct the query_counter
        """
        self.db = get_db(alias=alias)
        self.initial_profiling_level = None
        self._ctx_query_counter = 0  # number of queries issued by the context

        self._ignored_query = {
            "ns": {"$ne": "%s.system.indexes" % self.db.name},
            "op": {"$ne": "killcursors"},  # MONGODB < 3.2
            "command.killCursors": {"$exists": False},  # MONGODB >= 3.2
        }

    def _turn_on_profiling(self):
        self.initial_profiling_level = self.db.profiling_level()
        self.db.set_profiling_level(0)
        self.db.system.profile.drop()
        self.db.set_profiling_level(2)

    def _resets_profiling(self):
        self.db.set_profiling_level(self.initial_profiling_level)

    def __enter__(self):
        self._turn_on_profiling()
        return self

    def __exit__(self, t, value, traceback):
        self._resets_profiling()

    def __eq__(self, value):
        counter = self._get_count()
        return value == counter

    def __ne__(self, value):
        return not self.__eq__(value)

    def __lt__(self, value):
        return self._get_count() < value

    def __le__(self, value):
        return self._get_count() <= value

    def __gt__(self, value):
        return self._get_count() > value

    def __ge__(self, value):
        return self._get_count() >= value

    def __int__(self):
        return self._get_count()

    def __repr__(self):
        """repr query_counter as the number of queries."""
        return "%s" % self._get_count()

    def _get_count(self):
        """Get the number of queries by counting the current number of entries in db.system.profile
        and substracting the queries issued by this context. In fact everytime this is called, 1 query is
        issued so we need to balance that
        """
        count = (
            count_documents(self.db.system.profile, self._ignored_query)
            - self._ctx_query_counter
        )
        self._ctx_query_counter += (
            1  # Account for the query we just issued to gather the information
        )
        return count


@contextmanager
def set_write_concern(collection, write_concerns):
    combined_concerns = dict(collection.write_concern.document.items())
    combined_concerns.update(write_concerns)
    yield collection.with_options(write_concern=WriteConcern(**combined_concerns))


@contextmanager
def set_read_write_concern(collection, write_concerns, read_concerns):
    combined_write_concerns = dict(collection.write_concern.document.items())

    if write_concerns is not None:
        combined_write_concerns.update(write_concerns)

    combined_read_concerns = dict(collection.read_concern.document.items())
    
    if read_concerns is not None:
        combined_read_concerns.update(read_concerns)

    yield collection.with_options(
        write_concern=WriteConcern(**combined_write_concerns),
        read_concern=ReadConcern(**combined_read_concerns)
    )<|MERGE_RESOLUTION|>--- conflicted
+++ resolved
@@ -1,11 +1,7 @@
 from contextlib import contextmanager
 
 from pymongo.write_concern import WriteConcern
-<<<<<<< HEAD
 from pymongo.read_concern import ReadConcern
-from six import iteritems
-=======
->>>>>>> 9b73be26
 
 from mongoengine.common import _import_class
 from mongoengine.connection import DEFAULT_CONNECTION_NAME, get_db
