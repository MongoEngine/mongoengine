--- conflicted
+++ resolved
@@ -259,12 +259,9 @@
  * Agustin Barto (https://github.com/abarto)
  * Stankiewicz Mateusz (https://github.com/mas15)
  * Felix Schultheiß (https://github.com/felix-smashdocs)
-<<<<<<< HEAD
  * Lake Chan (https://github.com/StoneMoe)
-=======
  * Jan Stein (https://github.com/janste63)
  * Timothé Perez (https://github.com/AchilleAsh)
  * oleksandr-l5 (https://github.com/oleksandr-l5)
  * Ido Shraga (https://github.com/idoshr)
- * Terence Honles (https://github.com/terencehonles)
->>>>>>> e006c25d
+ * Terence Honles (https://github.com/terencehonles)