--- conflicted
+++ resolved
@@ -215,9 +215,5 @@
  * André Ericson https://github.com/aericson)
  * Mikhail Moshnogorsky (https://github.com/mikhailmoshnogorsky)
  * Diego Berrocal (https://github.com/cestdiego)
-<<<<<<< HEAD
- * Matthew Ellison (https://github.com/mmelliso)
- * Jimmy Shen (https://github.com/jimmyshen)
-=======
  * Matthew Ellison (https://github.com/seglberg)
->>>>>>> baf79dda
+ * Jimmy Shen (https://github.com/jimmyshen)