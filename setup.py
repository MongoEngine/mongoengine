import os
import sys
from setuptools import setup, find_packages

# Hack to silence atexit traceback in newer python versions
try:
    import multiprocessing
except ImportError:
    pass

DESCRIPTION = """MongoEngine is a Python Object-Document
Mapper for working with MongoDB."""
LONG_DESCRIPTION = None
try:
    LONG_DESCRIPTION = open('README.rst').read()
except:
    pass


def get_version(version_tuple):
    if not isinstance(version_tuple[-1], int):
        return '.'.join(map(str, version_tuple[:-1])) + version_tuple[-1]
    return '.'.join(map(str, version_tuple))

# Dirty hack to get version number from monogengine/__init__.py - we can't
# import it as it depends on PyMongo and PyMongo isn't installed until this
# file is read
init = os.path.join(os.path.dirname(__file__), 'mongoengine', '__init__.py')
version_line = list(filter(lambda l: l.startswith('VERSION'), open(init)))[0]

VERSION = get_version(eval(version_line.split('=')[-1]))
print(VERSION)

CLASSIFIERS = [
    'Development Status :: 4 - Beta',
    'Intended Audience :: Developers',
    'License :: OSI Approved :: MIT License',
    'Operating System :: OS Independent',
    'Programming Language :: Python',
    "Programming Language :: Python :: 2",
    "Programming Language :: Python :: 2.5",
    "Programming Language :: Python :: 2.6",
    "Programming Language :: Python :: 2.7",
    "Programming Language :: Python :: 3",
    "Programming Language :: Python :: 3.1",
    "Programming Language :: Python :: 3.2",
    "Programming Language :: Python :: Implementation :: CPython",
    'Topic :: Database',
    'Topic :: Software Development :: Libraries :: Python Modules',
]

extra_opts = {}
if sys.version_info[0] == 3:
    extra_opts['use_2to3'] = True
    extra_opts['tests_require'] = ['nose', 'coverage', 'blinker']
    extra_opts['packages'] = find_packages(exclude=('tests',))
    if "test" in sys.argv or "nosetests" in sys.argv:
        extra_opts['packages'].append("tests")
        extra_opts['package_data'] = {"tests": ["mongoengine.png"]}
else:
    extra_opts['tests_require'] = ['nose', 'coverage', 'blinker', 'django>=1.3', 'PIL']
    extra_opts['packages'] = find_packages(exclude=('tests',))

setup(name='mongoengine',
      version=VERSION,
      author='Harry Marr',
      author_email='harry.marr@{nospam}gmail.com',
      maintainer="Ross Lawley",
      maintainer_email="ross.lawley@{nospam}gmail.com",
      url='http://mongoengine.org/',
      download_url='https://github.com/MongoEngine/mongoengine/tarball/master',
      license='MIT',
      require=['IPy'],
      include_package_data=True,
      description=DESCRIPTION,
      long_description=LONG_DESCRIPTION,
      platforms=['any'],
      classifiers=CLASSIFIERS,
      install_requires=['pymongo'],
<<<<<<< HEAD
      tests_require=['nose', 'coverage', 'blinker', 'django>=1.3', 'PIL', 'IPy']
=======
      test_suite='nose.collector',
      **extra_opts
>>>>>>> c31488ad
)<|MERGE_RESOLUTION|>--- conflicted
+++ resolved
@@ -77,10 +77,6 @@
       platforms=['any'],
       classifiers=CLASSIFIERS,
       install_requires=['pymongo'],
-<<<<<<< HEAD
-      tests_require=['nose', 'coverage', 'blinker', 'django>=1.3', 'PIL', 'IPy']
-=======
       test_suite='nose.collector',
       **extra_opts
->>>>>>> c31488ad
 )