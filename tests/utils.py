--- conflicted
+++ resolved
@@ -38,6 +38,10 @@
     return _decorated_with_ver_requirement(func, (4, 2), oper=operator.lt)
 
 
+def requires_mongodb_gte_40(func):
+    return _decorated_with_ver_requirement(func, (4, 0), oper=operator.ge)
+
+
 def requires_mongodb_gte_42(func):
     return _decorated_with_ver_requirement(func, (4, 2), oper=operator.ge)
 
@@ -46,10 +50,6 @@
     return _decorated_with_ver_requirement(func, (4, 4), oper=operator.ge)
 
 
-<<<<<<< HEAD
-def requires_mongodb_gte_40(func):
-    return _decorated_with_ver_requirement(func, (4, 0), oper=operator.ge)
-=======
 def requires_mongodb_gte_50(func):
     return _decorated_with_ver_requirement(func, (5, 0), oper=operator.ge)
 
@@ -60,7 +60,6 @@
 
 def requires_mongodb_gte_70(func):
     return _decorated_with_ver_requirement(func, (7, 0), oper=operator.ge)
->>>>>>> ccae19c6
 
 
 def _decorated_with_ver_requirement(func, mongo_version_req, oper):
