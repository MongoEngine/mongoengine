import random
import threading
import time
import unittest

import pymongo
import pytest

from mongoengine import *
from mongoengine.connection import _get_session, get_db
from mongoengine.context_managers import (
    no_dereference,
    no_sub_classes,
    query_counter,
    run_in_transaction,
    set_read_write_concern,
    set_write_concern,
    switch_collection,
    switch_db,
)
from mongoengine.pymongo_support import count_documents

from .utils import requires_mongodb_gte_40, requires_mongodb_gte_44


class TestContextManagers:
    def test_set_write_concern(self):
        connect("mongoenginetest")

        class User(Document):
            name = StringField()

        collection = User._get_collection()
        original_write_concern = collection.write_concern

        with set_write_concern(
            collection, {"w": "majority", "j": True, "wtimeout": 1234}
        ) as updated_collection:
            assert updated_collection.write_concern.document == {
                "w": "majority",
                "j": True,
                "wtimeout": 1234,
            }

        assert original_write_concern.document == collection.write_concern.document

    def test_set_read_write_concern(self):
        connect("mongoenginetest")

        class User(Document):
            name = StringField()

        collection = User._get_collection()

        original_read_concern = collection.read_concern
        original_write_concern = collection.write_concern

        with set_read_write_concern(
            collection,
            {"w": "majority", "j": True, "wtimeout": 1234},
            {"level": "local"},
        ) as update_collection:
            assert update_collection.read_concern.document == {"level": "local"}
            assert update_collection.write_concern.document == {
                "w": "majority",
                "j": True,
                "wtimeout": 1234,
            }

        assert original_read_concern.document == collection.read_concern.document
        assert original_write_concern.document == collection.write_concern.document

    def test_switch_db_context_manager(self):
        connect("mongoenginetest")
        register_connection("testdb-1", "mongoenginetest2")

        class Group(Document):
            name = StringField()

        Group.drop_collection()

        Group(name="hello - default").save()
        assert 1 == Group.objects.count()

        with switch_db(Group, "testdb-1") as Group:

            assert 0 == Group.objects.count()

            Group(name="hello").save()

            assert 1 == Group.objects.count()

            Group.drop_collection()
            assert 0 == Group.objects.count()

        assert 1 == Group.objects.count()

    def test_switch_collection_context_manager(self):
        connect("mongoenginetest")
        register_connection(alias="testdb-1", db="mongoenginetest2")

        class Group(Document):
            name = StringField()

        Group.drop_collection()  # drops in default

        with switch_collection(Group, "group1") as Group:
            Group.drop_collection()  # drops in group1

        Group(name="hello - group").save()
        assert 1 == Group.objects.count()

        with switch_collection(Group, "group1") as Group:

            assert 0 == Group.objects.count()

            Group(name="hello - group1").save()

            assert 1 == Group.objects.count()

            Group.drop_collection()
            assert 0 == Group.objects.count()

        assert 1 == Group.objects.count()

    def test_no_dereference_context_manager_object_id(self):
        """Ensure that DBRef items in ListFields aren't dereferenced."""
        connect("mongoenginetest")

        class User(Document):
            name = StringField()

        class Group(Document):
            ref = ReferenceField(User, dbref=False)
            generic = GenericReferenceField()
            members = ListField(ReferenceField(User, dbref=False))

        User.drop_collection()
        Group.drop_collection()

        for i in range(1, 51):
            User(name="user %s" % i).save()

        user = User.objects.first()
        Group(ref=user, members=User.objects, generic=user).save()

        with no_dereference(Group) as NoDeRefGroup:
            assert Group._fields["members"]._auto_dereference
            assert not NoDeRefGroup._fields["members"]._auto_dereference

        with no_dereference(Group) as Group:
            group = Group.objects.first()
            for m in group.members:
                assert not isinstance(m, User)
            assert not isinstance(group.ref, User)
            assert not isinstance(group.generic, User)

        for m in group.members:
            assert isinstance(m, User)
        assert isinstance(group.ref, User)
        assert isinstance(group.generic, User)

    def test_no_dereference_context_manager_dbref(self):
        """Ensure that DBRef items in ListFields aren't dereferenced."""
        connect("mongoenginetest")

        class User(Document):
            name = StringField()

        class Group(Document):
            ref = ReferenceField(User, dbref=True)
            generic = GenericReferenceField()
            members = ListField(ReferenceField(User, dbref=True))

        User.drop_collection()
        Group.drop_collection()

        for i in range(1, 51):
            User(name="user %s" % i).save()

        user = User.objects.first()
        Group(ref=user, members=User.objects, generic=user).save()

        with no_dereference(Group) as NoDeRefGroup:
            assert Group._fields["members"]._auto_dereference
            assert not NoDeRefGroup._fields["members"]._auto_dereference

        with no_dereference(Group) as Group:
            group = Group.objects.first()
            assert all(not isinstance(m, User) for m in group.members)
            assert not isinstance(group.ref, User)
            assert not isinstance(group.generic, User)

        assert all(isinstance(m, User) for m in group.members)
        assert isinstance(group.ref, User)
        assert isinstance(group.generic, User)

    def test_no_sub_classes(self):
        class A(Document):
            x = IntField()
            meta = {"allow_inheritance": True}

        class B(A):
            z = IntField()

        class C(B):
            zz = IntField()

        A.drop_collection()

        A(x=10).save()
        A(x=15).save()
        B(x=20).save()
        B(x=30).save()
        C(x=40).save()

        assert A.objects.count() == 5
        assert B.objects.count() == 3
        assert C.objects.count() == 1

        with no_sub_classes(A):
            assert A.objects.count() == 2

            for obj in A.objects:
                assert obj.__class__ == A

        with no_sub_classes(B):
            assert B.objects.count() == 2

            for obj in B.objects:
                assert obj.__class__ == B

        with no_sub_classes(C):
            assert C.objects.count() == 1

            for obj in C.objects:
                assert obj.__class__ == C

        # Confirm context manager exit correctly
        assert A.objects.count() == 5
        assert B.objects.count() == 3
        assert C.objects.count() == 1

    def test_no_sub_classes_modification_to_document_class_are_temporary(self):
        class A(Document):
            x = IntField()
            meta = {"allow_inheritance": True}

        class B(A):
            z = IntField()

        assert A._subclasses == ("A", "A.B")
        with no_sub_classes(A):
            assert A._subclasses == ("A",)
        assert A._subclasses == ("A", "A.B")

        assert B._subclasses == ("A.B",)
        with no_sub_classes(B):
            assert B._subclasses == ("A.B",)
        assert B._subclasses == ("A.B",)

    def test_no_subclass_context_manager_does_not_swallow_exception(self):
        class User(Document):
            name = StringField()

        with pytest.raises(TypeError):
            with no_sub_classes(User):
                raise TypeError()

    def test_query_counter_does_not_swallow_exception(self):
        with pytest.raises(TypeError):
            with query_counter():
                raise TypeError()

    def test_query_counter_temporarily_modifies_profiling_level(self):
        connect("mongoenginetest")
        db = get_db()

        def _current_profiling_level():
            return db.command({"profile": -1})["was"]

        def _set_profiling_level(lvl):
            db.command({"profile": lvl})

        initial_profiling_level = _current_profiling_level()

        try:
            new_level = 1
            _set_profiling_level(new_level)
            assert _current_profiling_level() == new_level
            with query_counter():
                assert _current_profiling_level() == 2
            assert _current_profiling_level() == new_level
        except Exception:
            _set_profiling_level(
                initial_profiling_level
            )  # Ensures it gets reseted no matter the outcome of the test
            raise

    def test_query_counter(self):
        connect("mongoenginetest")
        db = get_db()

        collection = db.query_counter
        collection.drop()

        def issue_1_count_query():
            count_documents(collection, {})

        def issue_1_insert_query():
            collection.insert_one({"test": "garbage"})

        def issue_1_find_query():
            collection.find_one()

        counter = 0
        with query_counter() as q:
            assert q == counter
            assert q == counter  # Ensures previous count query did not get counted

            for _ in range(10):
                issue_1_insert_query()
                counter += 1
            assert q == counter

            for _ in range(4):
                issue_1_find_query()
                counter += 1
            assert q == counter

            for _ in range(3):
                issue_1_count_query()
                counter += 1
            assert q == counter

            assert int(q) == counter  # test __int__
            assert repr(q) == str(int(q))  # test __repr__
            assert q > -1  # test __gt__
            assert q >= int(q)  # test __gte__
            assert q != -1
            assert q < 1000
            assert q <= int(q)

    def test_query_counter_alias(self):
        """query_counter works properly with db aliases?"""
        # Register a connection with db_alias testdb-1
        register_connection("testdb-1", "mongoenginetest2")

        class A(Document):
            """Uses default db_alias"""

            name = StringField()

        class B(Document):
            """Uses testdb-1 db_alias"""

            name = StringField()
            meta = {"db_alias": "testdb-1"}

        A.drop_collection()
        B.drop_collection()

        with query_counter() as q:
            assert q == 0
            A.objects.create(name="A")
            assert q == 1
            a = A.objects.first()
            assert q == 2
            a.name = "Test A"
            a.save()
            assert q == 3
            # querying the other db should'nt alter the counter
            B.objects().first()
            assert q == 3

        with query_counter(alias="testdb-1") as q:
            assert q == 0
            B.objects.create(name="B")
            assert q == 1
            b = B.objects.first()
            assert q == 2
            b.name = "Test B"
            b.save()
            assert b.name == "Test B"
            assert q == 3
            # querying the other db should'nt alter the counter
            A.objects().first()
            assert q == 3

    def test_query_counter_counts_getmore_queries(self):
        connect("mongoenginetest")
        db = get_db()

        collection = db.query_counter
        collection.drop()

        many_docs = [{"test": "garbage %s" % i} for i in range(150)]
        collection.insert_many(
            many_docs
        )  # first batch of documents contains 101 documents

        with query_counter() as q:
            assert q == 0
            list(collection.find())
            assert q == 2  # 1st select + 1 getmore

    def test_query_counter_ignores_particular_queries(self):
        connect("mongoenginetest")
        db = get_db()

        collection = db.query_counter
        collection.insert_many([{"test": "garbage %s" % i} for i in range(10)])

        with query_counter() as q:
            assert q == 0
            cursor = collection.find()
            assert q == 0  # cursor wasn't opened yet
            _ = next(cursor)  # opens the cursor and fires the find query
            assert q == 1

            cursor.close()  # issues a `killcursors` query that is ignored by the context
            assert q == 1
            _ = (
                db.system.indexes.find_one()
            )  # queries on db.system.indexes are ignored as well
            assert q == 1

    @requires_mongodb_gte_40
    def test_updating_a_document_within_a_transaction(self):
        connect("mongoenginetest")

        class A(Document):
            name = StringField()

        A.drop_collection()

        a_doc = A.objects.create(name="a")

        with run_in_transaction():
            a_doc.update(name="b")
            assert "b" == A.objects.get(id=a_doc.id).name

    @requires_mongodb_gte_40
    def test_transaction_updates_across_databases(self):
        connect("mongoenginetest")
        connect("test2", "test2")

        class A(Document):
            name = StringField()

        A.objects.all().delete()
        a_doc = A.objects.create(name="a")

        class B(Document):
            meta = {"db_alias": "test2"}
            name = StringField()

        B.objects.all().delete()
        b_doc = B.objects.create(name="b")

        with run_in_transaction():
            a_doc.update(name="a2")
            b_doc.update(name="b2")

        assert "a2" == A.objects.get(id=a_doc.id).name
        assert "b2" == B.objects.get(id=b_doc.id).name

    @requires_mongodb_gte_44
    def test_collection_creation_via_upsersts_across_databases_in_transaction(self):
        connect("mongoenginetest")
        connect("test2", "test2")

        class A(Document):
            name = StringField()

        A.drop_collection()

        a_doc = A.objects.create(name="a")

        class B(Document):
            meta = {"db_alias": "test2"}
            name = StringField()

        B.drop_collection()

        b_doc = B.objects.create(name="b")

        with run_in_transaction():
            a_doc.update(name="a3")
            with switch_db(A, "test2"):
                a_doc.update(name="a4", upsert=True)
                b_doc.update(name="b3")
            b_doc.update(name="b4")

        assert "a3" == A.objects.get(id=a_doc.id).name
        assert "b4" == B.objects.get(id=b_doc.id).name
        with switch_db(A, "test2"):
            assert "a4" == A.objects.get(id=a_doc.id).name

    @requires_mongodb_gte_40
    def test_an_exception_raised_in_transactions_across_databases_rolls_back_updates(
        self,
    ):
        connect("mongoenginetest")
        connect("test2", "test2")

        class A(Document):
            name = StringField()

        A.drop_collection()
        with switch_db(A, "test2"):
            A.drop_collection()

        a_doc = A.objects.create(name="a")

        class B(Document):
            meta = {"db_alias": "test2"}
            name = StringField()

        B.drop_collection()

        b_doc = B.objects.create(name="b")

        try:
            with run_in_transaction():
                a_doc.update(name="a3")
                with switch_db(A, "test2"):
                    a_doc.update(name="a4", upsert=True)
                    b_doc.update(name="b3")
                    b_doc.update(name="b4")
                raise Exception
        except Exception:
            pass

        assert "a" == A.objects.get(id=a_doc.id).name
        assert "b" == B.objects.get(id=b_doc.id).name
        with switch_db(A, "test2"):
            assert 0 == A.objects.all().count()

    @requires_mongodb_gte_40
    def test_exception_in_child_of_a_nested_transaction_rolls_parent_back(self):
        connect("mongoenginetest")

        class A(Document):
            name = StringField()

        A.drop_collection()
        a_doc = A.objects.create(name="a")

        class B(Document):
            name = StringField()

        B.drop_collection()
        b_doc = B.objects.create(name="b")

        try:
            with run_in_transaction():
                a_doc.update(name="trx-parent")
                with run_in_transaction():
                    b_doc.update(name="trx-child")
                    raise Exception
        except Exception:
            pass

        assert "a" == A.objects.get(id=a_doc.id).name
        assert "b" == B.objects.get(id=b_doc.id).name

    @requires_mongodb_gte_40
    def test_exception_in_parent_of_nested_transaction_after_child_completed_only_rolls_parent_back(
        self,
    ):
        connect("mongoenginetest")

        class A(Document):
            name = StringField()

        A.drop_collection()
        a_doc = A.objects.create(name="a")

        class B(Document):
            name = StringField()

        B.drop_collection()
        b_doc = B.objects.create(name="b")

        class TestExc(Exception):
            pass

        def run_tx():
            try:
                with run_in_transaction():
                    a_doc.update(name="trx-parent")
                    with run_in_transaction():
                        b_doc.update(name="trx-child")
                    raise TestExc
            except TestExc:
                pass
            except OperationError as op_failure:
                """
                See thread safety test below for more details about TransientTransctionError handling
                """
                if "TransientTransactionError" in str(op_failure):
                    run_tx()
                else:
                    raise op_failure

        run_tx()
        assert "a" == A.objects.get(id=a_doc.id).name
        assert "trx-child" == B.objects.get(id=b_doc.id).name

    @requires_mongodb_gte_40
    def test_nested_transactions_create_and_release_sessions_accordingly(self):
        connect("mongoenginetest")
        with run_in_transaction():
            s1 = _get_session()
            with run_in_transaction():
                s2 = _get_session()
                assert s1 != s2
                with run_in_transaction():
                    pass
                assert s2 == _get_session()
            assert s1 == _get_session()
        assert _get_session() is None

    @requires_mongodb_gte_40
    def test_thread_safety_of_transactions(self):
        """
        Make sure transactions don't step over each other. Each
        session should be isolated to each thread. If this is the
        case, then no amount of runtime variability should have
        an effect on the output.

        This test sets up 10 records, each with an integer field
        of value 0 - 9.

        We then spin up 10 threads and attempt to update a target
        record by multiplying it's integer value by 10. Then, if
        the target record is even, throw an exception, which
        should then roll the transaction back. The odd rows always
        succeed.

        If the sessions are properly thread safe, we should ALWAYS
        net out with the following sum across the integer fields
        of the 10 records:

        0 + 10 + 2 + 30 + 4 + 50 + 6 + 70 + 8 + 90 = 270
        """
        connect("mongoenginetest")

        class A(Document):
            i = IntField()

        # Ensure the collection is created
        A.objects.create(i=0)

        class TestExc(Exception):
            pass

        def thread_fn(idx):
            # Open the transaction at some unknown interval
            time.sleep(random.uniform(0.01, 0.1))
<<<<<<< HEAD

            def run_tx():
=======
            try:
>>>>>>> 44c9c30d
                with run_in_transaction():
                    a = A.objects.get(i=idx)
                    a.i = idx * 10
                    # Save at some unknown interval
                    time.sleep(random.uniform(0.01, 0.1))
                    a.save()

                    # Force roll backs for the even runs...
                    if idx % 2 == 0:
<<<<<<< HEAD
                        raise Exception

            attempts = 0
            max_attempts = 10
            while attempts < max_attempts:
                try:
                    run_tx()
                    break
                except pymongo.errors.OperationFailure:
                    # TODO: Note about max lock request timeout
                    attempts += 1
                    continue

        thread_count = 10
        for i in range(thread_count):
            A.objects.create(i=i)

        threads = [
            threading.Thread(target=thread_fn, args=(i,)) for i in range(thread_count)
        ]
        for t in threads:
            t.start()
        for t in threads:
            t.join()

        expected_sum = 0
        for i in range(thread_count):
            if i % 2 == 0:
                expected_sum += i
            else:
                expected_sum += i * 10
        assert expected_sum == 270
        assert expected_sum == sum(a.i for a in A.objects.all())
=======
                        raise TestExc
            except TestExc:
                pass
            except pymongo.errors.OperationFailure as op_failure:
                """
                If there's a TransientTransactionError, retry - the lock could not be acquired.

                Per MongoDB docs: The core transaction API does not incorporate retry logic for
                "TransientTransactionError". To handle "TransientTransactionError", applications
                should explicitly incorporate retry logic for the error.

                See: https://www.mongodb.com/docs/manual/core/transactions-in-applications/#-transienttransactionerror-
                """
                error_labels = op_failure.details.get("errorLabels", [])
                if "TransientTransactionError" in error_labels:
                    thread_fn(idx)
                else:
                    raise op_failure

        for r in range(10):
            """
            Threads & randomization are tricky - run it multiple times
            """

            # Clear out the collection for a fresh run
            A.objects.all().delete()

            # Prepopulate the data for reads
            thread_count = 10
            for i in range(thread_count):
                A.objects.create(i=i)

            # Prime the threads
            threads = [
                threading.Thread(target=thread_fn, args=(i,))
                for i in range(thread_count)
            ]
            for t in threads:
                t.start()
            for t in threads:
                t.join()

            # Check the sum
            expected_sum = 0
            for i in range(thread_count):
                if i % 2 == 0:
                    expected_sum += i
                else:
                    expected_sum += i * 10
            assert expected_sum == 270
            assert expected_sum == sum(a.i for a in A.objects.all())
>>>>>>> 44c9c30d


if __name__ == "__main__":
    unittest.main()<|MERGE_RESOLUTION|>--- conflicted
+++ resolved
@@ -659,12 +659,7 @@
         def thread_fn(idx):
             # Open the transaction at some unknown interval
             time.sleep(random.uniform(0.01, 0.1))
-<<<<<<< HEAD
-
-            def run_tx():
-=======
             try:
->>>>>>> 44c9c30d
                 with run_in_transaction():
                     a = A.objects.get(i=idx)
                     a.i = idx * 10
@@ -674,41 +669,6 @@
 
                     # Force roll backs for the even runs...
                     if idx % 2 == 0:
-<<<<<<< HEAD
-                        raise Exception
-
-            attempts = 0
-            max_attempts = 10
-            while attempts < max_attempts:
-                try:
-                    run_tx()
-                    break
-                except pymongo.errors.OperationFailure:
-                    # TODO: Note about max lock request timeout
-                    attempts += 1
-                    continue
-
-        thread_count = 10
-        for i in range(thread_count):
-            A.objects.create(i=i)
-
-        threads = [
-            threading.Thread(target=thread_fn, args=(i,)) for i in range(thread_count)
-        ]
-        for t in threads:
-            t.start()
-        for t in threads:
-            t.join()
-
-        expected_sum = 0
-        for i in range(thread_count):
-            if i % 2 == 0:
-                expected_sum += i
-            else:
-                expected_sum += i * 10
-        assert expected_sum == 270
-        assert expected_sum == sum(a.i for a in A.objects.all())
-=======
                         raise TestExc
             except TestExc:
                 pass
@@ -760,7 +720,6 @@
                     expected_sum += i * 10
             assert expected_sum == 270
             assert expected_sum == sum(a.i for a in A.objects.all())
->>>>>>> 44c9c30d
 
 
 if __name__ == "__main__":
