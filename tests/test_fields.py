--- conflicted
+++ resolved
@@ -8,15 +8,12 @@
 
 from decimal import Decimal
 
-<<<<<<< HEAD
 from IPy import IP
 
-=======
 from bson import Binary, DBRef, ObjectId
 import gridfs
 
 from nose.plugins.skip import SkipTest
->>>>>>> c31488ad
 from mongoengine import *
 from mongoengine.connection import get_db
 from mongoengine.base import _document_registry, NotRegistered
