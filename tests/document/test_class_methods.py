--- conflicted
+++ resolved
@@ -361,8 +361,6 @@
 
         job_obj = Job.objects[0]
         assert job_obj.employee == job.employee
-<<<<<<< HEAD
-=======
 
     def test_cascade_save_nested_referencefields(self):
         """Ensure that nested ReferenceFields are saved during a cascade_save.
@@ -422,7 +420,6 @@
         assert test_2.name == obj_2_name
         assert test_2.oject1_reference.name == obj_1_name
         assert test_2.oject1_list[0].name == obj_1_name
->>>>>>> e68df3e3
 
 if __name__ == "__main__":
     unittest.main()